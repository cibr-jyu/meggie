--- conflicted
+++ resolved
@@ -341,15 +341,13 @@
     for key in data:
         data[key] = np.mean(data[key], axis=0)
 
-<<<<<<< HEAD
-=======
     active_subject = experiment.active_subject
     spectrum = active_subject.spectrums.get(spectrum_name)
 
     freqs = spectrum.freqs
     ch_names = spectrum.ch_names
     log_transformed = spectrum.log_transformed
->>>>>>> f963cd50
+
     name = 'group_' + spectrum_name
 
     spectrum = Spectrum(name, active_subject,
