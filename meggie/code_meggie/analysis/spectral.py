--- conflicted
+++ resolved
@@ -291,30 +291,8 @@
                     row_name = ('[' + subject_name + '] ' + 
                                 '{' + str(key) + '} ' + ch_name)
                     subject_row_names.append(row_name)
-<<<<<<< HEAD
-
-            if output_columns == 'statistics':
-                statistics = SpectrumStatistics(
-                    freqs, subject_data, log_transformed)
-
-                alpha_peak = statistics.alpha_peak
-                alpha_frequency = statistics.alpha_frequency
-                alpha_power = statistics.alpha_power
-
-                filename = ''.join([fname_stem, '_', 
-                                    'spectrum_statistics.csv'])
-
-                column_names = ['Alpha amplitude', 'Alpha frequency', 'Alpha power']
-                subject_data = np.transpose(
-                    np.array([alpha_peak, alpha_frequency, alpha_power]))
-
-            else:
-                filename = ''.join([fname_stem, '_', 'spectrum.csv'])
-                column_names = freqs.tolist()
-=======
             
             column_names = freqs.tolist()
->>>>>>> 04262c96
 
             row_names.extend(subject_row_names)
             data.extend(subject_data.tolist())
