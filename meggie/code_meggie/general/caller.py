--- conflicted
+++ resolved
@@ -2,8 +2,8 @@
 """
 Created on Apr 11, 2013
 
-@author: Kari Aliranta, Jaakko Leppakangas, Janne Pesonen
-This module contains caller class which calls third party software.
+@author: Kari Aliranta, Jaakko Leppakangas, Janne Pesonen, Erkka Heinilä
+This module contains caller class that contains the main state of the software
 """
 
 import subprocess
@@ -15,12 +15,21 @@
 import shutil
 import copy
 import math
+from os.path import isfile
+from os.path import join
+from subprocess import CalledProcessError
+from copy import deepcopy
+
 from functools import partial
 from collections import OrderedDict
 
 from PyQt4 import QtCore, QtGui
 
 import mne
+import numpy as np
+import pylab as pl
+import matplotlib.pyplot as plt
+
 from mne import make_fixed_length_events, compute_proj_evoked
 from mne.channels.layout import read_layout
 from mne.channels.layout import _pair_grad_sensors_from_ch_names
@@ -32,14 +41,6 @@
 from mne.time_frequency import psd_welch
 from mne.preprocessing import compute_proj_ecg, compute_proj_eog, find_eog_events
 
-import numpy as np
-import pylab as pl
-import matplotlib.pyplot as plt
-
-from os.path import isfile, join
-from subprocess import CalledProcessError
-from copy import deepcopy
-
 from meggie.ui.sourceModeling.holdCoregistrationDialogMain import holdCoregistrationDialog
 from meggie.ui.sourceModeling.forwardModelSkipDialogMain import ForwardModelSkipDialog
 from meggie.ui.utils.decorators import threaded
@@ -55,11 +56,6 @@
 @Singleton
 class Caller(object):
     """
-    Class for calling third party software. Includes methods that
-    require input from single source (usually a dialog) and produce simple
-    output (usually a single matplotlib window). 
-    More complicated functionality like epoching can be found in separate
-    classes.
     """
     parent = None
     _experiment = None
@@ -91,25 +87,6 @@
             return
 
         self.experiment.activate_subject(name)
-    
-    def call_mne_browse_raw(self, filename):
-        """
-        Opens mne_browse_raw with the given file as a parameter
-        Keyword arguments:
-        filename      -- file to open mne_browse_raw with
-        Raises an exception if MNE_ROOT is not set.
-        """
-        if os.environ.get('MNE_ROOT') is None:
-            raise Exception('Environment variable MNE_ROOT not set.')
-
-        proc = subprocess.Popen('$MNE_ROOT/bin/mne_browse_raw --cd ' + 
-                                filename.rsplit('/', 1)[0] + ' --raw ' + 
-                                filename, shell=True, stdout=subprocess.PIPE,
-                                stderr=subprocess.STDOUT)
-        for line in proc.stdout.readlines():
-            print line
-        retval = proc.wait()
-        print "the program return code was %d" % retval
 
     def call_ecg_ssp(self, dic, subject):
         """
@@ -148,7 +125,6 @@
         taps = dic.get('filtersize')
         excl_ssp = dic.get('no-proj')
         comp_ssp = dic.get('average')
-        preload = True  # TODO File
         ch_name = dic.get('ch_name')
 
         prefix = os.path.join(subject.subject_path, subject.subject_name)
@@ -172,9 +148,6 @@
 
         if not projs:
             raise Exception('No ECG events found. Change settings.')
-
-        if isinstance(preload, basestring) and os.path.exists(preload):
-            os.remove(preload)
 
         print "Writing ECG projections in %s" % ecg_proj_fname
         wrap_mne_call(self.experiment, mne.write_proj, ecg_proj_fname, projs)
@@ -238,7 +211,6 @@
         taps = dic.get('filtersize')
         excl_ssp = dic.get('no-proj')
         comp_ssp = dic.get('average')
-        preload = True  # TODO File
         reject = dict(grad=1e-13 * float(rej_grad), mag=1e-15 * float(rej_mag),
                       eeg=1e-6 * float(rej_eeg), eog=1e-6 * float(rej_eog))
 
@@ -258,10 +230,6 @@
             filter_length=taps, n_jobs=n_jobs, reject=reject, no_proj=excl_ssp, 
             eog_l_freq=eog_low_freq, eog_h_freq=eog_high_freq, tstart=start)
 
-        # TODO Reading a file
-        if isinstance(preload, basestring) and os.path.exists(preload):
-            os.remove(preload)
-
         print "Writing EOG projections in %s" % eog_proj_fname
         wrap_mne_call(self.experiment, mne.write_proj, eog_proj_fname, projs)
 
@@ -273,6 +241,7 @@
         
         picks = mne.pick_types(raw.info, meg=False, eeg=False, stim=False,
             eog=True)
+
         ch_name = [ch_name for idx, ch_name in enumerate(raw.info['ch_names']) 
                    if idx in picks][0]
         
@@ -311,15 +280,11 @@
         tmin = dic['tmin']
         tmax = dic['tmax']
         n_eeg = dic['n_eeg']
-        #eog_epochs = mne.Epochs(raw, events, event_id=event_id,
-        #                tmin=tmin, tmax=tmax)
-        #events = np.array(events)
         
         eog_epochs = wrap_mne_call(self.experiment, mne.epochs.Epochs,
             raw, events, tmin=tmin, tmax=tmax)
         
         
-        # Average EOG epochs
         eog_evoked = eog_epochs.average()
         
         # Compute SSPs
@@ -334,7 +299,6 @@
 
         print "Writing EOG events in %s" % eeg_event_fname
         wrap_mne_call(self.experiment, mne.write_events, eeg_event_fname, events)
-        #TODO: self.raw.add_proj(proj) in apply_exg method
 
     def apply_exg(self, kind, raw, directory, projs, applied):
         """
@@ -407,11 +371,12 @@
         events - A list of events
         """
         raw = self.experiment.active_subject.get_working_file()
+
         print "Plotting events...\n"
         raw.plot(events=events, scalings=dict(eeg=40e-6))
         plt.show()
+
         print "Finished"
-
 
     def plot_projs_topomap(self, raw):
         fig = wrap_mne_call(self.experiment, raw.plot_projs_topomap)
@@ -525,7 +490,6 @@
         fileManager.save_epoch(epochs_object, overwrite=True)
         subject.add_epochs(epochs_object)
         
-        #event info for batch
         events = epochs.event_id
         events_str = ''
         for event_name, event_id in events.items():
@@ -561,9 +525,6 @@
         """
         Draws a topography representation of the evoked potentials.
 
-        Keyword arguments:
-        evokeds  - Evoked object or list of evokeds.
-        layout   - The desired layout as a string.
         """
         layout = self.read_layout(self.experiment.layout)
         colors = self.colors(len(evokeds))
@@ -583,7 +544,6 @@
         fig.canvas.set_window_title(window_title)
         fig.show()
         
-        # TODO: log info about the clicked channels
         def onclick(event):
             channel = plt.getp(plt.gca(), 'title')
             plt.gcf().canvas.set_window_title('_'.join([window_title, channel]))
@@ -674,15 +634,14 @@
             channelsToAve = _clean_names(channelsToAve, remove_whitespace=True)
 
         dataList = []
-        # Picks only the desired channels from the evokeds.
+
         for evoked in evokeds:
             evokedToAve = wrap_mne_call(
                 self.experiment,
                 mne.pick_channels_evoked, evoked,
                 list(channelsToAve)
             )
-            # TODO: log something from below?
-            # Returns channel indices for grad channel pairs in evokedToAve.
+
             ch_names = evokedToAve.ch_names
             gradsIdxs = _pair_grad_sensors_from_ch_names(ch_names)
     
@@ -725,18 +684,16 @@
 
     def group_average(self, evoked_name):
         """
-        Plots group average of all subjects in the experiment. Also saves group
+        Plots group average of all subjects in the experiment. 
         average data to ``output`` folder.
         Keyword arguments:
         evoked_name        -- name of the evoked objects
         """
-        #subjects_averaged = []
         count = 0
         group_info = {}
         for subject in self.experiment.subjects.values():
             if subject.evokeds.get(evoked_name):
                 count += 1
-                #subjects_averaged.append(subject.subject_name)
                 evoked = subject.evokeds.get(evoked_name)
                 group_info[subject.subject_name] = evoked.info
 
@@ -760,7 +717,7 @@
            evoked_name, do_meanwhile=self.parent.update_ui
         )
 
-        return evokeds, group_info #subjects_averaged, group_info
+        return evokeds, group_info
 
     @threaded
     def _group_average(self, evoked_name):
@@ -794,16 +751,6 @@
         """
         Plots a time-frequency representation of the data for a selected
         channel. Modified from example by Alexandre Gramfort.
-        TODO should use dictionary like most other dialogs.
-        Keyword arguments:
-        epochs        -- Epochs extracted from the data.
-        ch_index      -- Index of the channel to be used.
-        freqs         -- Frequencies for the representation as a numpy array.
-        ncycles       -- Value used to count the number of cycles.
-        decim         -- Temporal decimation factor.
-        color_map     -- Matplotlib color map to use. Defaults to ``auto``, in
-                         which case ``RdBu_r`` is used or ``Reds`` if only
-                         positive values exist in the data.
         """
 
         n_jobs = self.parent.preferencesHandler.n_jobs
@@ -827,24 +774,25 @@
         ch_name = power.ch_names[ch_index]
         
         if save_data:
-<<<<<<< HEAD
-=======
-            folder = fileManager.create_timestamped_folder(self.experiment)
->>>>>>> 5ef603b6
+
             subject = self.experiment.active_subject.subject_name
-            #ch_name = power.ch_names[ch_index]
-            
-            power_fname = ''.join([subject, '_', ch_name, '_TFR_epochs_induced.csv'])
-            
-            fileManager.save_tfr(self.experiment, power_fname, power.data[ch_index], 
-                                 power.times, freqs)
-            
-            itc_fname = ''.join([subject, '_', ch_name, '_TFR_epochs_itc.csv'])
-            
-            fileManager.save_tfr(self.experiment, itc_fname, itc.data[ch_index], 
-                                 itc.times, freqs)            
-
-        
+            path = fileManager.create_timestamped_folder(self.experiment)
+            ch_name = power.ch_names[ch_index]
+
+            power_fname = os.path.join(
+                path,
+                subject + '_' + ch_name + '_TFR_epochs_induced.csv'
+            )
+
+            fileManager.save_tfr(power_fname, power.data[ch_index], power.times, freqs)
+
+            itc_fname = os.path.join(
+                path,
+                subject + '_' + ch_name + '_TFR_epochs_itc.csv'
+            )
+
+            fileManager.save_tfr(itc_fname, itc.data[ch_index], itc.times, freqs)
+
         evoked_data = evoked.data[ch_index]
         evoked_times = 1e3 * evoked.times
 
@@ -902,39 +850,31 @@
         fig.show()
 
 
-<<<<<<< HEAD
-    def TFR_topology(self, inst, reptype, freqs, decim, mode, blstart, blend,
-                     ncycles, ch_type, scalp, save_data=False, color_map='auto'):
-=======
-    def TFR_topology(self, inst, collection_name, reptype, freqs, decim, mode, blstart, blend,
-                     ncycles, ch_type, scalp, color_map='auto'):
->>>>>>> 5ef603b6
+    def TFR_topology(self, inst, collection_name, reptype, freqs, decim, mode, 
+                     blstart, blend, ncycles, ch_type, scalp, color_map='auto',
+                     save_data=False):
         """
         Plots time-frequency representations on topographies for MEG sensors.
         Modified from example by Alexandre Gramfort and Denis Engemann.
         Keyword arguments:
-<<<<<<< HEAD
-        inst          -- Epochs extracted from the data
-=======
-        inst          -- Epochs extracted from the data or previously computed
-                         AverageTFR object to plot.
+        inst            -- Epochs extracted from the data or previously computed
+                           AverageTFR object to plot.
         collection_name -- Name of the epoch collection.
->>>>>>> 5ef603b6
-        reptype       -- Type of representation (average or itc).
-        freqs         -- Frequencies for the representation as a numpy array.
-        decim         -- Temporal decimation factor.
-        mode          -- Rescaling mode (logratio | ratio | zscore |
-                         mean | percent).
-        blstart       -- Starting point for baseline correction.
-        blend         -- Ending point for baseline correction.
-        ncycles       -- Value used to count the number of cycles.
-        ch_type       -- Channel type (mag | grad | eeg).
-        scalp         -- Parameter dictionary for scalp plot. If None, no scalp
-                         plot is drawn.
-        color_map     -- Matplotlib color map to use. Defaults to ``auto``, in
-                         which case ``RdBu_r`` is used or ``Reds`` if only
-                         positive values exist in the data.
-        save_data     -- save data to file or not
+        reptype         -- Type of representation (average or itc).
+        freqs           -- Frequencies for the representation as a numpy array.
+        decim           -- Temporal decimation factor.
+        mode            -- Rescaling mode (logratio | ratio | zscore |
+                           mean | percent).
+        blstart         -- Starting point for baseline correction.
+        blend           -- Ending point for baseline correction.
+        ncycles         -- Value used to count the number of cycles.
+        ch_type         -- Channel type (mag | grad | eeg).
+        scalp           -- Parameter dictionary for scalp plot. If None, no scalp
+                           plot is drawn.
+        color_map       -- Matplotlib color map to use. Defaults to ``auto``, in
+                           which case ``RdBu_r`` is used or ``Reds`` if only
+                           positive values exist in the data.
+        save_data       -- save data to file or not
         """
 
         @threaded
@@ -966,8 +906,12 @@
 
         if save_data:
             subject = self.experiment.active_subject.subject_name
-            
-            fname = ''.join([subject, '_TFR_epochs_allchannels.csv'])
+            path = fileManager.create_timestamped_folder(self.experiment)
+
+            fname = os.path.join(
+                path,
+                subject + '_TFR_epochs_allchannels.csv'
+            )
 
             labels = []
             for ch_name in inst.info['ch_names']:
@@ -976,7 +920,7 @@
                 labels.append(ch_name)
 
             print "Saving data.."
-            fileManager.save_tfr_topology(self.experiment, fname, inst.data, 
+            fileManager.save_tfr_topology(fname, inst.data, 
                                 inst.times, freqs, labels)
             
 
@@ -1031,17 +975,11 @@
                                     raw.ch_names[channel]]))
         
         if save_data:
-<<<<<<< HEAD
-            filename = ''.join([self.experiment.active_subject.subject_name, 
-                                '_', raw.ch_names[channel], '_TFR.csv'])
-            fileManager.save_tfr(self.experiment, filename, tfr[channel], times, freqs)
-=======
             path = fileManager.create_timestamped_folder(self.experiment)
             filename = os.path.join(path, ''.join([
                 self.experiment.active_subject.subject_name, '_',
                 raw.ch_names[channel], '_TFR.csv']))
             fileManager.save_tfr(filename, tfr[channel], times, freqs)
->>>>>>> 5ef603b6
 
     def plot_power_spectrum(self, params, save_data, epoch_groups, basename='raw'):
         """
@@ -1078,8 +1016,9 @@
             path = fileManager.create_timestamped_folder(self.experiment)
             for idx, psd in enumerate(psds):
                 filename = ''.join([subject_name, '_', basename, '_',
-                    'spectrum', '_', str(psd_groups.keys()[idx]), '.txt'])
-                fileManager.save_np_array(path, filename, freqs, psd, info)
+                    'spectrum', '_', str(psd_groups.keys()[idx]), '.csv'])
+                fileManager.save_np_array(os.path.join(path, filename), 
+                                          freqs, psd, info)
 
         print "Plotting power spectrum..."
 
@@ -1210,7 +1149,8 @@
            
         if not preview:
             print 'Saving to file...'
-            fileManager.save_raw(self.experiment, dataToFilter, info['filename'], overwrite=True)
+            fileManager.save_raw(self.experiment, dataToFilter, 
+                info['filename'], overwrite=True)
         
         return dataToFilter
 
