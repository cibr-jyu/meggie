--- conflicted
+++ resolved
@@ -27,13 +27,9 @@
     """
     caller = Caller.Instance()
     
-<<<<<<< HEAD
-    def __init__(self, parent, container, pushButtonCompute=None, pushButtonComputeBatch=None):
-=======
     def __init__(self, parent, container, pushButtonCompute=None,
                  pushButtonComputeBatch=None, selection_changed=None,
                  collect_parameter_values=None, hideHook=None):
->>>>>>> c5728d46
         super(BatchingWidget, self).__init__(container)
         self.ui = Ui_BatchingWidget()
         self.ui.setupUi(self)
@@ -43,11 +39,6 @@
             pushButtonCompute = self.parent.ui.pushButtonCompute
         if not pushButtonComputeBatch:    
             pushButtonComputeBatch = self.parent.ui.pushButtonComputeBatch
-<<<<<<< HEAD
-        
-        self.pushButtonComputeBatch = pushButtonComputeBatch
-        self.pushButtonCompute = pushButtonCompute
-=======
         if not selection_changed:
             selection_changed = self.parent.selection_changed
         if not collect_parameter_values:
@@ -59,7 +50,6 @@
         self.pushButtonCompute = pushButtonCompute
         self.selection_changed = selection_changed
         self.collect_parameter_values = collect_parameter_values
->>>>>>> c5728d46
         
         self.pushButtonCompute.setEnabled(True)
         self.pushButtonComputeBatch.setEnabled(False)
@@ -75,12 +65,9 @@
             return
 
     def on_listWidgetSubjects_currentItemChanged(self, item):
-<<<<<<< HEAD
-=======
         if not item:
             return
         
->>>>>>> c5728d46
         subject_name = str(item.text())
         if subject_name in self.data.keys():
             data_dict = self.data[subject_name]
@@ -108,11 +95,9 @@
             self.adjustSize()
             self.pushButtonCompute.setEnabled(True)
             self.pushButtonComputeBatch.setEnabled(False)
-<<<<<<< HEAD
-=======
+
             if self.hideHook:
                 self.hideHook()
->>>>>>> c5728d46
 
     def on_pushButtonApply_clicked(self, checked=None):
         """Saves parameters to selected subject's eog parameters dictionary.
