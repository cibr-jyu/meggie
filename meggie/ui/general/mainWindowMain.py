# coding: utf-8

# Copyright (c) <2013>, <Kari Aliranta, Jaakko Leppakangas, Janne Pesonen and
# Atte Rautio>
# All rights reserved.
#
# Redistribution and use in source and binary forms, with or without
# modification, are permitted provided that the following conditions are met:
#
# 1. Redistributions of source code must retain the above copyright notice,
#    this
#    list of conditions and the following disclaimer.
# 2. Redistributions in binary form must reproduce the above copyright notice,
#    this list of conditions and the following disclaimer in the documentation
#    and/or other materials provided with the distribution.
#
# THIS SOFTWARE IS PROVIDED BY THE COPYRIGHT HOLDERS AND CONTRIBUTORS "AS IS"
# AND ANY EXPRESS OR IMPLIED WARRANTIES, INCLUDING, BUT NOT LIMITED TO, THE
# IMPLIED WARRANTIES OF MERCHANTABILITY AND FITNESS FOR A PARTICULAR PURPOSE
# ARE DISCLAIMED. IN NO EVENT SHALL THE COPYRIGHT OWNER OR CONTRIBUTORS BE
# LIABLE FOR ANY DIRECT, INDIRECT, INCIDENTAL, SPECIAL, EXEMPLARY, OR
# CONSEQUENTIAL DAMAGES (INCLUDING, BUT NOT LIMITED TO, PROCUREMENT OF
# SUBSTITUTE GOODS OR SERVICES; LOSS OF USE, DATA, OR PROFITS; OR BUSINESS
# INTERRUPTION) HOWEVER CAUSED AND ON ANY THEORY OF LIABILITY, WHETHER IN
# CONTRACT, STRICT LIABILITY, OR TORT (INCLUDING NEGLIGENCE OR OTHERWISE)
# ARISING IN ANY WAY OUT OF THE USE OF THIS SOFTWARE, EVEN IF ADVISED OF THE
# POSSIBILITY OF SUCH DAMAGE.
#
# The views and conclusions contained in the software and documentation are
# those of the authors and should not be interpreted as representing official
# policies, either expressed or implied, of the FreeBSD Project.

"""
Created on Mar 16, 2013

@author: Kari Aliranta, Jaakko Leppakangas, Janne Pesonen, Atte Rautio
Contains the MainWindow-class that holds the main window of the application.
"""

import os
import sys
import traceback
import shutil
import sip
import gc
import json

import matplotlib
import mne

from PyQt4 import QtCore
from PyQt4 import QtGui
from PyQt4.QtGui import QWhatsThis
from PyQt4.QtGui import QAbstractItemView
from PyQt4.Qt import QApplication

from mne.evoked import write_evokeds

matplotlib.use('Qt4Agg')

from meggie.ui.general.mainWindowUi import Ui_MainWindow
from meggie.ui.general.createExperimentDialogMain import CreateExperimentDialog
from meggie.ui.general.addSubjectDialogMain import AddSubjectDialog
from meggie.ui.general.infoDialogMain import InfoDialog
from meggie.ui.general.channelSelectionDialogMain import ChannelSelectionDialog
from meggie.ui.epoching.eventSelectionDialogMain import EventSelectionDialog
from meggie.ui.visualization import visualizeEpochChannelDialogMain
from meggie.ui.preprocessing.maxFilterDialogMain import MaxFilterDialog
from meggie.ui.preprocessing.eogParametersDialogMain import EogParametersDialog
from meggie.ui.preprocessing.ecgParametersDialogMain import EcgParametersDialog
from meggie.ui.general.preferencesDialogMain import PreferencesDialog
from meggie.ui.general.evokedStatsDialogMain import EvokedStatsDialog
from meggie.ui.preprocessing.addECGProjectionsMain import AddECGProjections
from meggie.ui.preprocessing.addEOGProjectionsMain import AddEOGProjections
from meggie.ui.visualization.TFRDialogMain import TFRDialog
from meggie.ui.visualization.TFRTopologyDialogMain import TFRTopologyDialog
from meggie.ui.visualization.powerSpectrumDialogMain import PowerSpectrumDialog
from meggie.ui.widgets.epochWidgetMain import EpochWidget
from meggie.ui.general.aboutDialogMain import AboutDialog
from meggie.ui.filtering.filterDialogMain import FilterDialog
from meggie.ui.sourceModeling.forwardModelDialogMain import ForwardModelDialog
from meggie.ui.sourceModeling.sourceEstimateDialogMain import SourceEstimateDialog
from meggie.ui.general.experimentInfoDialogMain import experimentInfoDialog
from meggie.ui.sourceModeling.forwardSolutionDialogMain import ForwardSolutionDialog
from meggie.ui.sourceModeling.covarianceRawDialogMain import CovarianceRawDialog
from meggie.ui.sourceModeling.covarianceEpochDialogMain import CovarianceEpochDialog
from meggie.ui.sourceModeling.plotStcDialogMain import PlotStcDialog
from meggie.ui.sourceModeling.stcFreqDialogMain import StcFreqDialog
from meggie.ui.widgets.covarianceWidgetNoneMain import CovarianceWidgetNone
from meggie.ui.widgets.covarianceWidgetRawMain import CovarianceWidgetRaw
from meggie.ui.widgets.covarianceWidgetEpochsMain import CovarianceWidgetEpochs
from meggie.ui.general.logDialogMain import LogDialog
from meggie.ui.utils.messaging import exc_messagebox
from meggie.ui.utils.messaging import messagebox
from meggie.ui.widgets.batchingWidgetMain import BatchingWidget
from meggie.ui.utils.decorators import threaded

from meggie.code_meggie.general import experiment
from meggie.code_meggie.general.experiment import Experiment
from meggie.code_meggie.general.preferences import PreferencesHandler
from meggie.code_meggie.general import fileManager
from meggie.code_meggie.general.mvcModels import ForwardModelModel
from meggie.code_meggie.general.mvcModels import SubjectListModel
from meggie.code_meggie.general.mvcModels import _initializeForwardSolutionList
from meggie.code_meggie.general.mvcModels import _initializeInverseOperatorList
from meggie.code_meggie.general.caller import Caller
from meggie.code_meggie.general.wrapper import wrap_mne_call
from meggie.code_meggie.epoching.evoked import Evoked


class MainWindow(QtGui.QMainWindow):
    """
    Class containing the logic for the MainWindow
    """

    caller = Caller.Instance()

    def __init__(self, application):
        QtGui.QMainWindow.__init__(self)
        self.ui = Ui_MainWindow()
        self.ui.setupUi(self)
        
        self.spectrumDialog = None
        self.filterDialog = None
        self.epochParameterDialog = None
        self.tfr_dialog = None
        self.tfrTop_dialog = None
        self.log_dialog = None
        
        # List of subprocesses, used for terminating MNE-C processes on Meggie
        # quit.
        self.processes = []

        # Direct output to console
        if 'debug' not in sys.argv:
            self.directOutput()
            self.ui.actionDirectToConsole.triggered.connect(self.directOutput)
            sys.stdout = EmittingStream(textWritten=self.normalOutputWritten)
            sys.stderr = EmittingStream(textWritten=self.errorOutputWritten)

        # One main window (and one _experiment) only needs one caller to do its
        # bidding.
        self.caller.setParent(self)

        # For storing and handling program wide prefences.
        self.preferencesHandler = PreferencesHandler()
        self.preferencesHandler.set_env_variables()

        # For handling initialization and switching of experiments.
        self.experimentHandler = experiment.ExperimentHandler(self)

        # No tabs in the tabWidget initially
        while self.ui.tabWidget.count() > 0:
            self.ui.tabWidget.removeTab(0)

        # Creates a label on status bar to show current working file message.
        self.statusLabel = QtGui.QLabel()
        self.ui.statusbar.addWidget(self.statusLabel)

        # Creates a listwidget for epoch analysis.
        self.epochList = EpochWidget(self)
        self.epochList.hide()

        #self.ui.listWidgetEvoked.setHorizontalScrollBarPolicy(300)
        self.ui.listWidgetEvoked.setMinimumWidth(346)
        self.ui.listWidgetEvoked.setMaximumWidth(346)
        
        self.evokeds_batching_widget = BatchingWidget(
            self, self.ui.widget,
            self.ui.pushButtonCreateEvoked,
            self.ui.pushButtonCreateEvokedBatch,
            self.evoked_selection_changed,
            self.collect_evoked_parameter_values,
            lambda: self.initialize_ui()
        )
        
        # Populate the combobox for selecting lobes for channel averages.
        self.populate_comboBoxLobes()

        # Connect signals and slots.
        self.ui.tabWidget.currentChanged.connect(self.on_currentChanged)

        # Models for several views in the UI, e.g. in the forward model setup
        # tab.
        self.forwardModelModel = ForwardModelModel(self)
        self.subjectListModel = SubjectListModel(self)

        # Proxymodels for tuning what is actually shown in the views below.
        self.proxyModelTableViewForwardSolutionSource = QtGui.\
            QSortFilterProxyModel(self)
        self.proxyModelTableViewForwardSolutionSource.setFilterKeyColumn(15)
        rx = QtCore.QRegExp('yes')
        self.proxyModelTableViewForwardSolutionSource.setFilterRegExp(rx)
        self.proxyModelTableViewForwardSolutionSource.\
            setSourceModel(self.forwardModelModel)

        self.proxyModelTableViewForwardSolutions = QtGui.\
            QSortFilterProxyModel(self)
        self.proxyModelTableViewForwardSolutions.setFilterKeyColumn(16)
        rx2 = QtCore.QRegExp('yes')
        self.proxyModelTableViewForwardSolutions.setFilterRegExp(rx2)
        self.proxyModelTableViewForwardSolutions.\
            setSourceModel(self.forwardModelModel)

        # Linking corresponding views to models above and tuning them

        self.ui.listViewSubjects.setModel(self.subjectListModel)

        self.ui.tableViewForwardModels.setModel(self.forwardModelModel)
        for colnum in range(17, 21):
            self.ui.tableViewForwardModels.setColumnHidden(colnum, True)

        self.ui.tableViewFModelsForCoregistration.setModel(self.forwardModelModel)
        for colnum in range(16, 21):
            self.ui.tableViewFModelsForCoregistration.setColumnHidden(colnum,
                                                                      True)

        tvfs = self.ui.tableViewFModelsForSolution
        tvfs.setModel(self.proxyModelTableViewForwardSolutionSource)
        for colnum in range(1, 16):
            tvfs.setColumnHidden(colnum, True)

        # If the user has chosen to open the previous experiment automatically.
        if self.preferencesHandler.auto_load_last_open_experiment is True:
            exp = None
            
            try:
                exp = self.experimentHandler.open_existing_experiment(self.preferencesHandler)
            except Exception as e:
                exc_messagebox(self, e)
            
            if exp:
                self.caller.experiment = exp
                self.add_tabs()
                self.initialize_ui()
                self.reinitialize_models()
            else:
                self.preferencesHandler.previous_experiment_name = ''
                self.preferencesHandler.write_preferences_to_disk()

        # Populate layouts combobox.
        layouts = fileManager.get_layouts()
        self.ui.comboBoxLayout.addItems(layouts)
        if self.epochList.ui.listWidgetEpochs.count() > 1:
            self.epochList.ui.listWidgetEpochs.setCurrentRow(0)
        self.ui.listWidgetBads.setSelectionMode(QAbstractItemView.NoSelection)
        self.ui.listWidgetProjs.setSelectionMode(QAbstractItemView.NoSelection)
        
    def update_ui(self):
        """
        Method for repainting the ui.
        Used for keeping the ui responsive when threading.
        """
        QApplication.processEvents()

# Code for catching signals and reacting to them:
    def on_actionQuit_triggered(self, checked=None):
        """Closes the program, possibly after a confirmation by the user."""
        if checked is None:
            return

        if self.preferencesHandler.confirm_quit:
            reply = QtGui.QMessageBox.question(self, 'Close Meggie',
                                               'Are you sure you want to quit '
                                               'Meggie?', QtGui.QMessageBox.Yes
                                               | QtGui.QMessageBox.No,
                                               QtGui.QMessageBox.No)

            if reply == QtGui.QMessageBox.Yes:
                self.close()
        else:
            self.close()

    def on_actionCreate_experiment_triggered(self, checked=None):
        """Create a new CreateExperimentDialog and show it"""
        if checked is None:
            return

        if self.preferencesHandler.working_directory != '':
            self.dialog = CreateExperimentDialog(self)
            self.dialog.experimentCreated.connect(self.setExperiment)
            self.dialog.show()
        else:
            self.check_workspace()
            if self.preferencesHandler.working_directory != '':
                self.dialog = CreateExperimentDialog(self)
                self.dialog.experimentCreated.connect(self.setExperiment)
                self.dialog.show()

    @QtCore.pyqtSlot(Experiment)
    def setExperiment(self, newExperiment):
        """Temporary setter for experiment."""
        self.caller.experiment = newExperiment
        gc.collect()
        
        self.add_tabs()
        self.initialize_ui()
        self.reinitialize_models()

    def on_actionOpen_experiment_triggered(self, checked=None):
        """
        Open an existing _experiment.

        TODO actual experiment opening code should be in ExperimentHandler
        """
        # Standard workaround for file dialog opening twice
        if checked is None:
            return
        if self.caller.experiment is not None:
            directory = self.caller.experiment.workspace
        else:
            directory = ''
        path = str(QtGui.QFileDialog.getExistingDirectory
                   (self, "Select _experiment directory", directory))
        if path == '':
            return
        
        print 'Opening experiment ' + path

        try:
            exp = self.experimentHandler.open_existing_experiment(
                self.preferencesHandler, path=path)
            self.caller.experiment = exp
            self.add_tabs()
            self.initialize_ui()
            self.reinitialize_models()
        except Exception as e:
            exc_messagebox(self, e)
        except ValueError as e:
            messagebox(self, e)
        self.preferencesHandler.write_preferences_to_disk()

    def on_pushButtonAddSubjects_clicked(self, checked=None):
        """Open subject dialog."""
        if checked is None:
            return

        # Check that we have an experiment that we can add a subject to
        if self.caller.experiment is None:
            msg = ('No active experiment to add a subject to. Load an '
                   'experiment or make a new one, then try again.')
            messagebox(self, msg)
            return

        self.subject_dialog = AddSubjectDialog(self)
        self.subject_dialog.exec_()

    def on_pushButtonRemoveSubject_clicked(self, checked=None):
        """Delete the selected subject item and the files related to it."""
        if checked is None:
            return

        selIndexes = self.ui.listViewSubjects.selectedIndexes()

        if selIndexes == []:
            message = 'No subject selected for removal.'
            messagebox(self, message)
            return

        message = 'Permanently remove the selected subects and the related files?'
        reply = QtGui.QMessageBox.question(self, 'delete selected subjects',
                                           message, QtGui.QMessageBox.Yes |
                                           QtGui.QMessageBox.No,
                                           QtGui.QMessageBox.No)
        if reply == QtGui.QMessageBox.Yes:
            rows_to_remove = []
            for index in selIndexes:
                subject_name = index.data()
        
                try:
                    self.caller.experiment.remove_subject(subject_name, self)
                    rows_to_remove.append(index.row())
                except Exception:
                    msg = 'Could not remove the contents of the subject folder.'
                    messagebox(self, msg)
    
            self.subjectListModel.removeRows(rows_to_remove)

        self.initialize_ui()

    def show_epoch_collection_parameters(self, epochs):
        """
        Shows parameters from the currently chosen epochs.

        Keyword arguments:
        epochs -- Epochs object
        """
        # Set default/empty values for epoch parameters.
        self.clear_epoch_collection_parameters()
        params = epochs.params
        if params is None:
            print 'Epochs parameters not found!'
            return
            # TODO: Fill source file field if no parameters for epochs
            # collection. 'filename' is the current location of the collection,
            # so add some other information here?
        #events = params['events']
        
        events = epochs.raw.event_id
        
        for event_name, event_id in events.items():
            events_str = event_name + ' [' + str(len(epochs.raw[event_name])) + ' events found]'
            item = QtGui.QListWidgetItem()
            item.setText(events_str)
            self.epochList.ui.listWidgetEvents.addItem(item)
        
        
        
       # TODO: create category items to add on the listWidgetEvents widget.
        self.ui.textBrowserTmin.setText(str(params['tmin']) + ' s')
        self.ui.textBrowserTmax.setText(str(params['tmax']) + ' s')
        # Creates dictionary of strings instead of qstrings for rejections.
        params_rejections_str = dict((str(key), value) for key, value in
                                     params['reject'].iteritems())
        if 'mag' in params_rejections_str:
            self.ui.textBrowserMag.setText(str(params_rejections_str['mag']) + ' fT')
        else:
            self.ui.textBrowserMag.setText('-1')
        if 'grad' in params_rejections_str:
            self.ui.textBrowserGrad.setText(str(params_rejections_str['grad']) + ' fT/cm')
        else:
            self.ui.textBrowserGrad.setText('-1')
        if 'eeg' in params_rejections_str:
            self.ui.textBrowserEEG.setText(str(params_rejections_str['eeg']) + 'uV')
        else:
            self.ui.textBrowserEEG.setText('-1')
        if 'stim' in params_rejections_str:
            self.ui.textBrowserStim.setText('Yes')
        else:
            self.ui.textBrowserStim.setText('-1')
        if 'eog' in params_rejections_str:
            self.ui.textBrowserEOG.setText(str(params_rejections_str['eog'] / 
                                               1e-6) + 'uV')
        else:
            self.ui.textBrowserEOG.setText('-1')
        self.ui.textBrowserWorkingFile.setText(os.path.basename(epochs.raw.info['filename']))

    def clear_epoch_collection_parameters(self):
        """
        Clears epoch collection parameters on mainWindow Epoching tab.
        """
        while self.epochList.ui.listWidgetEvents.count() > 0:
            self.epochList.ui.listWidgetEvents.takeItem(0)
        self.ui.textBrowserTmin.clear()
        self.ui.textBrowserTmax.clear()
        self.ui.textBrowserGrad.clear()
        self.ui.textBrowserMag.clear()
        self.ui.textBrowserEEG.clear()
        self.ui.textBrowserStim.clear()
        self.ui.textBrowserEOG.clear()
        self.ui.textBrowserWorkingFile.clear()

<<<<<<< HEAD
=======
    def clear_evoked_info(self):
        #TODO
        #self.ui.
        return

>>>>>>> fda3e67e
    def on_actionSet_workspace_triggered(self, checked=None):
        """
        Open the preferences dialog the for specific purpose of initial setting
        of workspace.
        """
        if checked is None:
            return
        self.check_workspace()

    def on_actionShow_log_triggered(self, checked=None):
        if checked is None:
            return
        if self.caller.experiment is None:
            message = 'Please open an experiment first.'
            messagebox(self, message)
            return
        self.log_dialog = LogDialog(self)
        self.log_dialog.show()

    def on_actionPreferences_triggered(self, checked=None):
        """Open the preferences-dialog."""
        if checked is None:
            return
        self.dialogPreferences = PreferencesDialog(self)
        self.dialogPreferences.show()

    def on_pushButtonCreateEpochs_clicked(self, checked=None):
        """Open the epoch dialog."""
        if checked is None:
            return
        if self.caller.experiment.active_subject is None:
            return

        self.epochParameterDialog = EventSelectionDialog(self)
        self.epochParameterDialog.finished.connect(self.on_close)
        self.epochParameterDialog.show()

    def closeEvent(self, event):
        """Redefine window close event to allow confirming on quit."""

        if self.preferencesHandler.confirm_quit:
            reply = QtGui.QMessageBox.question(self, 'Close Meggie',
                                               'Are you sure you want to '
                                               'quit?', QtGui.QMessageBox.Yes | 
                                               QtGui.QMessageBox.No,
                                               QtGui.QMessageBox.No)

            if reply == QtGui.QMessageBox.Yes:
                event.accept()
            else:
                event.ignore()
        else:
            event.accept()

    def update_epochs(self):
        """Populates the epochs list.
        """
        self.epochList.clearItems()
        epochs = self.caller.experiment.active_subject.epochs
        if epochs is not None:
            for epoch in epochs.values():
                print epoch.collection_name
                item = QtGui.QListWidgetItem(epoch.collection_name)
                self.epochList.addItem(item)

    def on_actionAbout_triggered(self, checked=None):
        """Open the About-dialog."""
        if checked is None:
            return
        self.dialogAbout = AboutDialog()
        self.dialogAbout.show()

    def on_actionShowExperimentInfo_triggered(self, checked=None):
        """Open the experiment info dialog """
        if checked is None:
            return
        if self.caller.experiment is None:
            messagebox(self, 'You do not currently have an experiment activated.')  # noqa
            return
        self.expInfoDialog = experimentInfoDialog()
        self.expInfoDialog.show()

    def on_actionHide_Show_subject_list_and_info_triggered(self, checked=None):
        if checked is None:
            return
        if self.ui.dockWidgetSubjects.isVisible():
            self.ui.dockWidgetSubjects.hide()
        else:
            self.ui.dockWidgetSubjects.show()

    def on_actionToggle_whatsthis_mode_triggered(self, checked=None):
        if checked is None:
            return
        if QWhatsThis.inWhatsThisMode():
            QWhatsThis.leaveWhatsThisMode()
        else:
            QWhatsThis.enterWhatsThisMode()

    def collect_evoked_parameter_values(self):
        collection_names = [str(item.text()) for item 
                in self.epochList.ui.listWidgetEpochs.selectedItems()]
        return collection_names        

    def evoked_selection_changed(self, subject_name, data_dict):
        epoch_widget = self.epochList.ui.listWidgetEpochs
        
        epoch_widget.clear()
        for name in self.caller.experiment.subjects[subject_name].epochs:
            item = QtGui.QListWidgetItem()
            item.setText(name)
            epoch_widget.addItem(item)
            if name in data_dict:
                epoch_widget.setItemSelected(item, True)

    def _calculate_evokeds(self, subject, collection_names):
        
        evokeds = {}
        for name in collection_names:
            collection = subject.epochs[name]

            try:
                collection = subject.epochs[name]
            except KeyError:
                raise KeyError('No epoch collection called ' + str(name))

            epoch = collection.raw
            
            @threaded
            def average():
                return epoch.average()

            evoked = average()

            evoked.comment = name
            evokeds[name] = evoked

        evoked_name = (
            '-'.join(collection_names) +
            '_evoked.fif'
        )
    
        self._save_evoked(subject, evokeds, evoked_name)

    def _save_evoked(self, subject, evokeds, evoked_name, group_epoch_info={}): #subject_names=[]
        # Save evoked into evoked (average) directory with name evoked_name
        saveFolder = subject.evokeds_directory
        if not os.path.exists(saveFolder):
            try:
                os.mkdir(saveFolder)
            except IOError:
                message = ('Writing to selected folder is not allowed. You can'
                           ' still process the evoked file (visualize etc.).')
                raise IOError(message)

        try:
            print 'Writing evoked data as ' + evoked_name + ' ...'
            write_evokeds(os.path.join(saveFolder, evoked_name), evokeds.values())
        except IOError:
            message = ('Writing to selected folder is not allowed. You can '
                       'still process the evoked file (visualize etc.).')
            raise IOError(message)
        
        new_evoked = Evoked(evoked_name, subject, evokeds)

<<<<<<< HEAD
=======
#         epoch_info = {}
#         for key in evokeds:
#             epoch = getattr(subject.epochs.get(key, object()), 'raw', None)
#             events = epoch.event_id
#             epoch_info[key] = dict([(name, len(epoch[name])) 
#                                     for name in events])
#         
#         if not subject_names:
#             subject_names = [subject.subject_name]
#         
#         #TODO: add every subject epoch infos to group averaged data
#         new_evoked.info['subjects'] = subject_names
#         new_evoked.info['epoch_collections'] = epoch_info
#         print new_evoked.info
#         subject.add_evoked(new_evoked)                
        
>>>>>>> fda3e67e
        epoch_info = {}
        subject_names = []
        
        if not group_epoch_info:
            for key in evokeds:
                epoch = getattr(subject.epochs.get(key, object()), 'raw', None)
                events = epoch.event_id
<<<<<<< HEAD
                epoch_info[key] = dict([(name, str(len(epoch[name])) + ' events') 
=======
                epoch_info[key] = dict([(name, len(epoch[name])) 
>>>>>>> fda3e67e
                                        for name in events])
            subject_names = [subject.subject_name]
        else:
            for subject_name, info in group_epoch_info.items():               
<<<<<<< HEAD
                epoch_info[subject_name] = info['epoch_collections']
                subject_names = ['group evoked']
        
        new_evoked.info['subjects'] = subject_names
        new_evoked.info['epoch_collections'] = epoch_info
        subject.add_evoked(new_evoked)             
        self.caller.experiment.save_experiment_settings()
        
    def on_listWidgetEvoked_currentItemChanged(self, item):
        if not item:
            self.ui.textBrowserEvokedInfo.clear()
=======
                for collection_name in info['epoch_collections']:
                    epoch_info[subject_name + ': ' + collection_name] = info['epoch_collections']
                    #subject_names.append(subject_name)
        
        #TODO: add every subject epoch infos to group averaged data
        new_evoked.info['subjects'] = subject_names
        new_evoked.info['epoch_collections'] = epoch_info
        subject.add_evoked(new_evoked)             
        
        
    def on_listWidgetEvoked_currentItemChanged(self, item):
        if not item:
>>>>>>> fda3e67e
            return
        
        evoked_name = str(item.text())
        evoked = self.caller.experiment.active_subject.evokeds.get(evoked_name)
        info = 'Subjects:\n'
        
        if 'subjects' not in evoked.info:
            self.ui.textBrowserEvokedInfo.clear()
            return 
        
        for subject_name in evoked.info['subjects']:
            info += subject_name + '\n'
 
        info += '\nEpoch collection info:\n'
         
        for collection_name, events in evoked.info['epoch_collections'].items():
            info += collection_name
            for key, value in events.items():
<<<<<<< HEAD
                info += ' [' + key + ', ' + str(value) + '] '
            info += '\n\n'
 
        self.ui.textBrowserEvokedInfo.setText(info)
=======
                info += ' [' + key + ', ' + str(value) + ' events] '
            info += '\n\n'
 
        self.ui.textBrowserEvokedInfo.setText(info)

>>>>>>> fda3e67e
        
    def on_pushButtonCreateEvoked_clicked(self, checked=None):
        """
        Create averaged epoch collection (evoked dataset).
        Plot the evoked data as a topology.
        """
        if checked is None:
            return
        if self.caller.experiment.active_subject is None:
            return

        selected_items = self.epochList.ui.listWidgetEpochs.selectedItems()
        collection_names = [str(item.text()) for item in selected_items]

        # If no collections are selected, show a message to to the user and return.
        if len(collection_names) == 0:
            messagebox(self, 'Please select an epoch collection to average.')
            return

        subject = self.caller.experiment.active_subject
        
        try:
            self._calculate_evokeds(subject, collection_names)
        except Exception as e:
            exc_messagebox(self, e)

        self.evokeds_batching_widget.cleanup(self)
        self.initialize_ui()

    def on_pushButtonCreateEvokedBatch_clicked(self, checked=None):
        if checked is None:
            return
        if self.caller.experiment.active_subject is None:
            return

        subject_names = self.evokeds_batching_widget.selected_subjects
        
        recently_active_subject_name = self.caller.experiment.active_subject.subject_name
         
        for subject_name, collection_names in self.evokeds_batching_widget.data.items():
            if subject_name in subject_names:
                subject = self.caller.experiment.activate_subject(subject_name)
                try:
                    self._calculate_evokeds(subject, collection_names)
                except Exception as e:
                    failed_subjects = self.evokeds_batching_widget.failed_subjects
                    failed_subjects.append((subject, str(e)))
                    traceback.print_exc()
                     
        self.caller.experiment.activate_subject(recently_active_subject_name)
        self.caller.experiment.save_experiment_settings()
        self.evokeds_batching_widget.cleanup(self)
        self.initialize_ui()

    def on_pushButtonOpenEvokedStatsDialog_clicked(self, checked=None):
        """Open the evokedStatsDialog for viewing statistical data."""
        if checked is None:
            return
        if self.caller.experiment.active_subject is None:
            return

        item = self.ui.listWidgetEvoked.currentItem()
        if item is None:
            return
        evoked_name = str(item.text())
        self.evokedStatsDialog = EvokedStatsDialog(self, evoked_name)
        self.evokedStatsDialog.show()

    def on_pushButtonVisualizeEpochChannels_clicked(self, checked=None):
        """Plot image over epochs channel"""
        if checked is None:
            return
        if self.caller.experiment.active_subject is None:
            return

        if self.epochList.ui.listWidgetEpochs.count() == 0:
            messagebox(self, 'Create epochs before visualizing.')
            return
        if self.epochList.ui.listWidgetEpochs.currentItem() is None:
            message = 'Please select an epoch collection on the list.'
            messagebox(self, message)
            return
        name = str(self.epochList.ui.listWidgetEpochs.currentItem().text())
        epochs = self.caller.experiment.active_subject.epochs.get(name)
        self.visualizeEpochs = (visualizeEpochChannelDialogMain.
                                VisualizeEpochChannelDialog(epochs))
        self.visualizeEpochs.show()

    def on_pushButtonEpochsPlot_clicked(self, checked=None):
        """Call ``epochs.plot``."""
        if checked is None:
            return
        if self.caller.experiment.active_subject is None:
            return

        item = self.epochList.ui.listWidgetEpochs.currentItem()
        if item is None:
            message = 'No epochs collection selected.'
            messagebox(self, message)
            return

        epochs_name = str(item.text())
        epochs = self.caller.experiment.active_subject.epochs.get(epochs_name)

        def handle_close(event):
            fileManager.save_epoch(epochs, overwrite=True)
            self.epochList.selection_changed()
        fig = epochs.raw.plot(block=True, show=True)
        fig.canvas.mpl_connect('close_event', handle_close)

    def on_pushButtonVisualizeEvokedDataset_clicked(self, checked=None):
        """Plot the evoked data as a topology."""
        if checked is None:
            return
        if self.caller.experiment.active_subject is None:
            return

        item = self.ui.listWidgetEvoked.currentItem()
        if item is None:
            return
        layout = ''
        if self.ui.radioButtonSelectLayout.isChecked():
            layout = str(self.ui.comboBoxLayout.currentText())
        elif self.ui.radioButtonLayoutFromFile.isChecked():
            layout = str(self.ui.labelLayout.text())
        if layout == '':
            messagebox(self, 'No layout selected!')
            return

        self.ui.pushButtonVisualizeEvokedDataset.setText('      Visualizing...'
                                                         '      ')
        self.ui.pushButtonVisualizeEvokedDataset.setEnabled(False)

        evoked_name = str(item.text())
        evoked = self.caller.experiment.active_subject.evokeds[evoked_name]
        mne_evokeds = evoked.mne_evokeds

        print 'Meggie: Visualizing evoked collection %s...\n' % evoked_name
        try:
	    QtGui.QApplication.setOverrideCursor(
                QtGui.QCursor(QtCore.Qt.WaitCursor))
            self.caller.draw_evoked_potentials(mne_evokeds.values(), layout)
            print 'Meggie: Evoked collection %s visualized!\n' % evoked_name
        except Exception as e:
            exc_messagebox(self, e)
        finally:
            oldText = 'Visualize selected dataset'
            self.ui.pushButtonVisualizeEvokedDataset.setText(oldText)
            self.ui.pushButtonVisualizeEvokedDataset.setEnabled(True)
            QtGui.QApplication.restoreOverrideCursor()

    def on_pushButtonGroupAverage_clicked(self, checked=None):
        """
        Plots topology view of evoked response group averages. Saves the
        results as ascii to ``output`` folder. Uses event names for determining
        which responses to average across subjects.
        """
        if checked is None:
            return
        if self.caller.experiment.active_subject is None:
            return

        item = self.ui.listWidgetEvoked.currentItem()
        if item is None:
            return

        evoked_name = str(item.text())

        if self.ui.radioButtonSelectLayout.isChecked():
            layout = self.ui.comboBoxLayout.currentText()
        else:
            layout = str(self.ui.labelLayout.text())

        try:
            evokeds, group_epoch_info = self.caller.group_average(evoked_name, layout)
        except Exception as e:
            exc_messagebox(self, e)
            return

        self._save_evoked(self.caller.experiment.active_subject, evokeds, 'group_' + evoked_name, group_epoch_info=group_epoch_info)

        self.initialize_ui()

    def on_pushButtonBrowseLayout_clicked(self, checked=None):
        """Opens a dialog for selecting a layout file."""
        if checked is None:
            return
        if self.caller.experiment.active_subject is None:
            return

        fName = str(QtGui.QFileDialog.
                    getOpenFileName(self, "Select a layout file", '/home/',
                                    "Layout-files (*.lout *.lay);;All files "
                                    "(*.*)"))
        self.ui.labelLayout.setText(fName)

    def on_pushButtonDeleteEpochs_clicked(self, checked=None):
        """Delete the selected epoch collection."""
        if checked is None:
            return
        if self.caller.experiment.active_subject is None:
            return

        if self.epochList.isEmpty():
            return

        elif self.epochList.currentItem() is None:
            messagebox(self, 'No epochs selected')

        item_str = self.epochList.currentItem().text()

        message = 'Permanently remove epochs?'
        reply = QtGui.QMessageBox.question(self, 'delete epochs',
                                           message, QtGui.QMessageBox.Yes | 
                                           QtGui.QMessageBox.No,
                                           QtGui.QMessageBox.No)

        if reply == QtGui.QMessageBox.Yes:
            try:
                self.caller.experiment.active_subject.remove_epochs(
                    item_str,
                )
            except Exception as e:
                exc_messagebox(self, e)
            self.epochList.remove_item(self.epochList.currentItem())
        if self.epochList.ui.listWidgetEpochs.count() == 0:
            self.clear_epoch_collection_parameters()
        self.caller.experiment.save_experiment_settings()

    def on_pushButtonGroupDeleteEpochs_clicked(self, checked=None):
        if checked is None:
            return
        if self.caller.experiment.active_subject is None:
            return
        
        if self.epochList.currentItem() is None:
            messagebox(self, 'No epochs selected')

        collection_name = self.epochList.currentItem().text()
        
        message = 'Permanently remove epoch collection from all subjects?'
        reply = QtGui.QMessageBox.question(self, 'delete epochs',
                                           message, QtGui.QMessageBox.Yes | 
                                           QtGui.QMessageBox.No,
                                           QtGui.QMessageBox.No)

        if reply == QtGui.QMessageBox.Yes:
            for subject in self.caller.experiment.subjects.values():
                if collection_name in subject.epochs:
                    subject.remove_epochs(
                        collection_name,
                    )
            
        if self.epochList.ui.listWidgetEpochs.count() == 0:
            self.clear_epoch_collection_parameters()
        
        if collection_name not in self.caller.experiment.active_subject.epochs:
            self.epochList.remove_item(self.epochList.currentItem())
        
        self.caller.experiment.save_experiment_settings()

    def on_pushButtonDeleteEvoked_clicked(self, checked=None):
        """Delete the selected evoked."""
        if checked is None:
            return
        if self.caller.experiment.active_subject is None:
            return

        if self.ui.listWidgetEvoked.count() == 0:
            return

        elif self.ui.listWidgetEvoked.currentItem() is None:
            messagebox(self, 'No evokeds selected.')
            return

        item_str = self.ui.listWidgetEvoked.currentItem().text()

        message = 'Permanently remove evokeds?'
        reply = QtGui.QMessageBox.question(self, 'delete evokeds',
                                           message, QtGui.QMessageBox.Yes | 
                                           QtGui.QMessageBox.No,
                                           QtGui.QMessageBox.No)

        if reply == QtGui.QMessageBox.Yes:
            try:
                self.caller.experiment.active_subject.remove_evoked(
                    item_str,
                )
            except Exception as e:
                exc_messagebox(self, e)
            item = self.ui.listWidgetEvoked.currentItem()
            row = self.ui.listWidgetEvoked.row(item)
            self.ui.listWidgetEvoked.takeItem(row)
            self.ui.listWidgetInverseEvoked.takeItem(row)
            self.caller.experiment.save_experiment_settings()


    def on_pushButtonGroupDeleteEvoked_clicked(self, checked=None):
        if checked is None:
            return

        if self.ui.listWidgetEvoked.currentItem() is None:
            messagebox(self, 'No evokeds selected')
            return

        collection_name = self.ui.listWidgetEvoked.currentItem().text()
        
        message = 'Permanently remove evokeds from all subjects?'
        reply = QtGui.QMessageBox.question(self, 'delete evokeds',
                                           message, QtGui.QMessageBox.Yes | 
                                           QtGui.QMessageBox.No,
                                           QtGui.QMessageBox.No)

        if reply == QtGui.QMessageBox.Yes:
            for subject in self.caller.experiment.subjects.values():
                if collection_name in subject.evokeds:
                    subject.remove_evoked(collection_name)
        
        if collection_name not in self.caller.experiment.active_subject.evokeds:
            self.ui.listWidgetEvoked.takeItem(
                self.ui.listWidgetEvoked.currentRow())
        
        self.caller.experiment.save_experiment_settings()


    def on_pushButtonDeletePower_clicked(self, checked=None):
        """Delete the selected power item and the files related to it."""
        if checked is None:
            return
        if self.caller.experiment.active_subject is None:
            return

        if self.ui.listWidgetPowerItems.count() == 0:
            return

        elif self.ui.listWidgetPowerItems.currentItem() is None:
            messagebox(self, 'No power selected.')
            return

        item_str = self.ui.listWidgetPowerItems.currentItem().text()
        message = 'Delete power item?'
        reply = QtGui.QMessageBox.question(self, 'delete power',
                                           message, QtGui.QMessageBox.Yes | 
                                           QtGui.QMessageBox.No,
                                           QtGui.QMessageBox.No)

        if reply == QtGui.QMessageBox.Yes:
            item = self.ui.listWidgetPowerItems.currentItem()
            row = self.ui.listWidgetPowerItems.row(item)
            self.ui.listWidgetPowerItems.takeItem(row)
            try:
                self.caller.experiment.active_subject.remove_power(
                    item_str,
                )
            except Exception as e:
                exc_messagebox(self, e)
        else:
            return

    def on_pushButtonRawPlot_clicked(self, checked=None):
        """Call ``raw.plot``."""
        if checked is None:
            return
        if self.caller.experiment.active_subject is None:
            return

        def handle_close(event):
            raw = self.caller.experiment.active_subject.get_working_file()
            fname = self.caller.experiment.active_subject.get_working_file().info['filename']
            fileManager.save_raw(self.caller.experiment, raw, fname, overwrite=True)
            
            self.initialize_ui()
            bads = self.caller.experiment.active_subject.get_working_file().info['bads']
            self.caller.experiment.action_logger.log_message('Raw plot bad channels selected for file: ' + fname + '\n' + str(bads))
        if self.ui.checkBoxShowEvents.isChecked():
            events = self.caller.experiment.active_subject.get_events()
        else:
            events = None
        try:
            raw = self.caller.experiment.active_subject.get_working_file()
            fig = raw.plot(block=True, show=True, events=events)
            fig.canvas.mpl_connect('close_event', handle_close)
        except Exception, err:
            exc_messagebox(self, err)
            return

    def on_pushButtonMNE_Browse_Raw_clicked(self, checked=None):
        """Call mne_browse_raw."""
        if checked is None:
            return
        if self.caller.experiment.active_subject is None:
            return
        
        info = self.caller.experiment.active_subject.get_working_file().info
        try:
            self.caller.call_mne_browse_raw(info['filename'])
        except Exception, err:
            exc_messagebox(self, err)
            return

    def on_pushButtonMNE_Browse_Raw_2_clicked(self, checked=None):
        """Call mne_browse_raw."""
        if self.caller.experiment.active_subject is None:
            return

        self.on_pushButtonMNE_Browse_Raw_clicked(checked)

    def on_pushButtonPlotProjections_clicked(self, checked=None):
        """Plots added projections as topomaps."""
        if checked is None:
            return
        if self.caller.experiment.active_subject is None:
            return

        raw = self.caller.experiment.active_subject.get_working_file()

        try:
            self.caller.plot_projs_topomap(raw)
        except Exception as e:
            exc_messagebox(self, e)

    def on_pushButtonMaxFilter_clicked(self, checked=None):
        """
        Call Elekta's MaxFilter.
        """
        if checked is None:
            return
        if self.caller.experiment.active_subject is None:
            return

        try:
            self.maxFilterDialog = MaxFilterDialog(self)
        except Exception, err:
            exc_messagebox(self, err)
            return
        self.maxFilterDialog.show()

    def on_pushButtonSpectrum_clicked(self, checked=None):
        """Open the power spectrum visualization dialog."""
        if checked is None:
            return
        if self.caller.experiment.active_subject is None:
            return

        self.spectrumDialog = PowerSpectrumDialog(self)
        self.spectrumDialog.finished.connect(self.on_close)
        self.spectrumDialog.show()

    def on_pushButtonEOG_clicked(self, checked=None):
        """Open the dialog for calculating the EOG PCA."""
        if checked is None:
            return
        if self.caller.experiment.active_subject is None:
            return

        
        self.eogDialog = EogParametersDialog(self)
        self.eogDialog.computed.connect(self.ui.checkBoxEOGComputed.setChecked)
        self.eogDialog.show()

    def on_pushButtonECG_clicked(self, checked=None):
        """Open the dialog for calculating the ECG PCA."""
        if checked is None:
            return
        if self.caller.experiment.active_subject is None:
            return

        self.ecgDialog = EcgParametersDialog(self)
        self.ecgDialog.show()

    def on_pushButtonApplyEOG_clicked(self, checked=None):
        """Open the dialog for applying the EOG-projections to the data."""
        if checked is None:
            return
        if self.caller.experiment.active_subject is None:
            return

        info = self.caller.experiment.active_subject.get_working_file().info
        self.addEogProjs = AddEOGProjections(self, info['projs'])
        self.addEogProjs.exec_()

    def on_pushButtonApplyECG_clicked(self, checked=None):
        """Open the dialog for applying the ECG-projections to the data."""
        if checked is None:
            return
        if self.caller.experiment.active_subject is None:
            return
        
        info = self.caller.experiment.active_subject.get_working_file().info
        self.addEcgProjs = AddECGProjections(self, info['projs'])
        self.addEcgProjs.exec_()
        
    def on_pushButtonTFR_clicked(self, checked=None):
        """Open the dialog for plotting TFR from a single channel."""
        if checked is None:
            return
        if self.caller.experiment.active_subject is None:
            return
        
        if self.epochList.ui.listWidgetEpochs.currentItem() is None:
            message = 'You must create epochs before TFR.'
            messagebox(self, message)
            return
        name = str(self.epochList.ui.listWidgetEpochs.currentItem().text())
        epochs = self.caller.experiment.active_subject.epochs.get(name)

        self.tfr_dialog = TFRDialog(self, epochs)
        self.tfr_dialog.finished.connect(self.on_close)
        self.tfr_dialog.show()

    def on_pushButtonTFRTopology_clicked(self, checked=None):
        """Opens the dialog for plotting TFR topology."""
        if checked is None:
            return
        if self.caller.experiment.active_subject is None:
            return

        if self.epochList.ui.listWidgetEpochs.currentItem() is None:
            message = 'You must select the epochs for TFR.'
            messagebox(self, message)
            return
        name = str(self.epochList.ui.listWidgetEpochs.currentItem().text())
        self.tfrTop_dialog = TFRTopologyDialog(self, name)
        self.tfrTop_dialog.finished.connect(self.on_close)
        self.tfrTop_dialog.show()

    def on_pushButtonTFRTopology_2_clicked(self, checked=None):
        """Visualize existing AVGPower as topology."""
        if checked is None:
            return
        if self.caller.experiment.active_subject is None:
            return

        item = self.ui.listWidgetPowerItems.currentItem()
        if item is None:
            return
        power_name = item.text()
        subject = self.caller.experiment.active_subject
        path = os.path.join(subject.subject_path, 'TFR')
        fname = os.path.join(path, power_name)
        tfr = fileManager.load_tfr(fname)
        self.tfrTop_dialog = TFRTopologyDialog(self, None, tfr)
        self.tfrTop_dialog.finished.connect(self.on_close)
        self.tfrTop_dialog.show()

    def on_pushButtonChannelAverages_clicked(self, checked=None):
        """Shows the channels average graph."""
        if checked is None:
            return
        if self.caller.experiment.active_subject is None:
            return
        
        if self.epochList.ui.listWidgetEpochs.currentItem() is None:
            message = 'Please select an epoch collection to channel average.'
            messagebox(self, message)
            return
        name = str(self.epochList.ui.listWidgetEpochs.currentItem().text())
        
        if self.ui.radioButtonLobe.isChecked():
            try:
                self.caller.average_channels(name,
                                             self.ui.comboBoxLobes.currentText(),
                                             None)
            except Exception as e:
                exc_messagebox(self, e)
            #TODO: visualizing actions logged or not?
            #TODO: this actually works, but user must know this is only a visualization call and a non-MNE method
            #TODO: weird error occurred, not sure if it was this code or something else, couldnt replicate
            #wrap_mne_call(self.caller.experiment, self.caller.average_channels, name, self.ui.comboBoxLobes.currentText(), None)
        else:
            channels = []
            for i in xrange(self.ui.listWidgetChannels.count()):
                item = self.ui.listWidgetChannels.item(i)
                channels.append(str(item.text()))
            try:
                self.caller.average_channels(name, None, set(channels))
            except Exception as e:
                exc_messagebox(self, e)
            #TODO: visualizing actions logged or not?
            #TODO: this actually works, but user must know this is only a visualization call and a non-MNE method
            #TODO: weird error occurred, not sure if it was this code or something else, couldnt replicate
            #wrap_mne_call(self.caller.experiment, self.caller.average_channels, name, None, set(channels))

    def on_pushButtonModifyChannels_clicked(self, checked=None):
        """
        Slot for adding channels to the list for averaging epochs.
        """
        if checked is None:
            return
        if self.caller.experiment.active_subject is None:
            return

        channels = list()
        for i in xrange(self.ui.listWidgetChannels.count()):
            item = self.ui.listWidgetChannels.item(i)
            channels.append(str(item.text()))

        channelDialog = ChannelSelectionDialog(channels, 'Select channels')
        channelDialog.channelsChanged.connect(self.channels_modified)
        channelDialog.exec_()

    @QtCore.pyqtSlot(list)
    def channels_modified(self, channels):
        """
        Slot for signal from channelSelectionDialog.
        Adds selected channels to the list for averaging.
        Keyword arguments:
        channels -- Channels to add to the list.
        """
        self.ui.listWidgetChannels.clear()
        self.ui.listWidgetChannels.addItems(channels)

    def on_pushButtonFilter_clicked(self, checked=None):
        """
        Show the dialog for filtering.
        """
        if checked is None:
            return
        if self.caller.experiment.active_subject is None:
            return

        self.filterDialog = FilterDialog(self)
        self.filterDialog.finished.connect(self.on_close)
        self.filterDialog.show()

    def on_pushButtonActivateSubject_clicked(self, checked=None):
        """
        Activates a subject.
        """
        if checked is None:
            return
        if self.ui.listViewSubjects.selectedIndexes() == []:
            return

        selIndexes = self.ui.listViewSubjects.selectedIndexes()
        
        if len(selIndexes) > 1:
            return
        
        subject_name = selIndexes[0].data()

        # Not much point trying to activate an already active subject.
        if self.caller.experiment.active_subject:
            if subject_name == self.caller.experiment.active_subject.subject_name:
                return
        # This prevents taking the epoch list currentItem from the previously
        # open subject when activating another subject.
        self.clear_epoch_collection_parameters()
        try:
            self.caller.activate_subject(subject_name)
        except Exception as e:
            exc_messagebox(self, e)
        self.initialize_ui()

        # To tell the MVC models that the active subject has changed.
        self.reinitialize_models()

    def on_pushButtonBrowseRecon_clicked(self, checked=None):
        """
        Copies reconstructed mri files from the directory supplied by the user
        to the corresponding directory under the active subject directory
        """
        if checked is None:
            return
        if self.caller.experiment.active_subject is None:
            return

        activeSubject = self.caller.experiment.active_subject

        if activeSubject.check_reconFiles_copied():
            reply = QtGui.QMessageBox.question(self, 'Please confirm',
                                               "Do you really want to change "
                                               "the reconstructed files? This "
                                               "will invalidate all later "
                                               "source analysis work and "
                                               "clear the results of the "
                                               "later phases",
                                               QtGui.QMessageBox.Yes | 
                                               QtGui.QMessageBox.No,
                                               QtGui.QMessageBox.No)

            if reply == QtGui.QMessageBox.No:
                return

        path = str(QtGui.QFileDialog.getExistingDirectory(self,
                                                          "Select directory "
                                                          "of the "
                                                          "reconstructed "
                                                          "MRI image"))
        if path == '':
            return

        mriDir = os.path.join(path, 'mri')
        surfDir = os.path.join(path, 'surf')
        if not (os.path.isdir(mriDir) and os.path.isdir(surfDir)):
            msg = ("Reconstructed image directory should have both 'surf' "
                   "and 'mri' directories in it.")
            messagebox(self, msg)
            return

        try:
            fileManager.copy_recon_files(activeSubject, path)
            self.ui.lineEditRecon.setText(path)
        except Exception:
            msg = ('Could not copy files. Either the disk is full , you have '
                   'no rights to read the directory or something weird '
                   'happened.')
            messagebox(self, msg)

        self.initialize_ui()

    def on_pushButtonConvertToMNE_clicked(self, checked=None):
        if checked is None:
            return
        if self.caller.experiment.active_subject is None:
            return

        try:
            self.caller.convert_mri_to_mne()
        except Exception as e:
            exc_messagebox(self, e)

        self.initialize_ui()

    def on_pushButtonCreateNewForwardModel_clicked(self, checked=None):
        """
        Open up a dialog for creating a new forward model.
        """
        if checked is None:
            return
        if self.caller.experiment.active_subject is None:
            return

        self.fmodelDialog = ForwardModelDialog(self)
        self.fmodelDialog.show()

    def on_pushButtonRemoveSelectedForwardModel_clicked(self, checked=None):
        """
        Removes selected forward model from the forward model list and
        from the disk.
        """
        if checked is None:
            return
        if self.caller.experiment.active_subject is None:
            return

        if self.ui.tableViewForwardModels.selectedIndexes() == []:
            message = 'Please select a forward model to remove.'
            messagebox(self, message)
            return

        reply = QtGui.QMessageBox.question(self, 'Removing forward model',
                                           'Do you really want to remove the '
                                           'selected forward model, including '
                                           'the coregistration and forward '
                                           'solution files related to it?',
                                           QtGui.QMessageBox.Yes | 
                                           QtGui.QMessageBox.No,
                                           QtGui.QMessageBox.No)

        if reply == QtGui.QMessageBox.No:
            return

        tableView = self.ui.tableViewForwardModels

        # Selection for the view is SingleSelection / SelectRows, so this
        # should return indexes for single row.
        selectedRowIndexes = tableView.selectedIndexes()
        selectedRowNumber = selectedRowIndexes[0].row()
        fmname = selectedRowIndexes[0].data()
        subject = self.caller.experiment.active_subject

        try:
            fileManager.remove_fModel_directory(fmname, subject)
            self.forwardModelModel.removeRows(selectedRowNumber)
            self.reinitialize_models()
        except Exception:
            msg = ('There was a problem removing forward model. Nothing was '
                   'removed.')
            messagebox(self, msg)

    def on_pushButtonBrowseCoregistration_clicked(self, checked=None):
        """
        Open a file browser dialog for the user to choose
        a translated coordinate file to use with the currently selected forward
        model.
        """
        if checked is None:
            return
        if self.caller.experiment.active_subject is None:
            return

        activeSubject = self.caller.experiment._active_subject
        tableView = self.ui.tableViewFModelsForCoregistration

        # Selection for the view is SingleSelection / SelectRows, so this
        # should return indexes for single row.
        selectedRowIndexes = tableView.selectedIndexes()
        selectedFmodelName = selectedRowIndexes[0].data()

        subjectPath = activeSubject._subject_path
        targetName = os.path.join(subjectPath, 'sourceAnalysis',
                                  'forwardModels', selectedFmodelName,
                                  'reconFiles', 'reconFiles-trans.fif')

        path = QtGui.QFileDialog.getOpenFileName(self, 'Select the existing '
                                                 'coordinate file (the file '
                                                 'should end with '
                                                 '"-trans.fif")')
        if path == '':
            return
        else:
            try:
                shutil.copyfile(path, targetName)
            except IOError:
                msg = 'There was a problem while copying the coordinate file.'
                messagebox(self, msg)

        self.forwardModelModel.initialize_model()

    def on_pushButtonMNECoregistration_clicked(self, checked=None):
        """
        Open a dialog for coregistering the currently selected
        forward model in tableViewFModelsForCoregistration.
        """
        if checked is None:
            return
        if self.caller.experiment.active_subject is None:
            return

        if self.ui.tableViewFModelsForCoregistration.selectedIndexes() == []:
            msg = 'Please select a forward model to (re-)coregister.'
            messagebox(self, msg)
            return

        self.caller.coregister_with_mne_gui_coregistration()

    def on_pushButtonCreateForwardSolution_clicked(self, checked=None):
        """
        Open a dialog for creating a forward solution for the currently
        selected forward model in tableViewFModelsForSolution.
        """
        if checked is None:
            return
        if self.caller.experiment.active_subject is None:
            return

        if self.ui.tableViewFModelsForSolution.selectedIndexes() == []:
            message = ('Please select a forward model to (re)create a forward '
                       'solution for.')
            messagebox(self, message)
            return

        self.fSolutionDialog = ForwardSolutionDialog(self)
        self.fSolutionDialog.fwd_sol_computed.connect(self.reinitialize_models)
        self.fSolutionDialog.show()

    def on_pushButtonMNE_AnalyzeCoregistration_clicked(self, checked=None):
        if checked is None:
            return
        # TODO: Implement this last if needed.
        return

    def on_pushButtonComputeCovarianceRaw_clicked(self, checked=None):
        """
        Open a dialog for computing noise covariance matrix based on raw file
        (measurement file with a subject but without epochs, or an empty room
        measurement).
        """
        if checked is None:
            return
        if self.caller.experiment.active_subject is None:
            return

        self.covarianceRawDialog = CovarianceRawDialog(self)
        self.covarianceRawDialog.show()

    def on_pushButtonComputeCovarianceEpochs_clicked(self, checked=None):
        """
        Open a dialog for computing noise covariance matrix based on data
        before epochs.
        """
        # TODO:
        if checked is None:
            return
        if self.caller.experiment.active_subject is None:
            return
        
        self.covarianceEpochDialog = CovarianceEpochDialog(self)
        self.covarianceEpochDialog.show()

    def on_pushButtonComputeInverse_clicked(self, checked=None):
        """Compute inverse operator clicked."""
        if checked is None:
            return
        if self.caller.experiment.active_subject is None:
            return

        fwd_name = str(self.ui.listWidgetForwardSolution.currentItem().text())
        inv = self.caller.compute_inverse(fwd_name)
        _initializeInverseOperatorList(self.ui.listWidgetInverseOperator,
                                       self.caller.experiment.active_subject)

    def on_pushButtonMakeSourceEstimate_clicked(self, checked=None):
        """Make source estimate clicked."""
        if checked is None:
            return
        if self.caller.experiment.active_subject is None:
            return

        ui = self.ui
        if ui.radioButtonRaw.isChecked():
            inst_name = self.caller.experiment.active_subject.subject_name
            type = 'raw'
        elif ui.radioButtonEpoch.isChecked():
            inst_name = str(self.epochList.currentItem().text())
            type = 'epochs'
        elif ui.radioButtonEvoked.isChecked():
            inst_name = str(ui.listWidgetInverseEvoked.currentItem().text())
            type = 'evoked'
        dir = self.caller.experiment.active_subject._source_analysis_directory
        self.sourceEstimateDialog = SourceEstimateDialog(self, inst_name, type)
        self.sourceEstimateDialog.stc_computed.connect(self.
            _update_source_estimates)
        self.sourceEstimateDialog.show()


    def _update_source_estimates(self):
        """Helper for updating source estimates to list."""
        self.ui.listWidgetSourceEstimate.clear()
        subject = self.caller.experiment.active_subject
        dir = subject._stc_directory
        stcs = [f for f in os.listdir(dir) if
                os.path.isfile(os.path.join(dir, f)) and f.endswith('lh.stc')]
        for stc in stcs:
            if os.path.isfile(os.path.join(dir, stc[:-6] + 'rh.stc')):
                self.ui.listWidgetSourceEstimate.addItem(stc[:-7])

        for stc_dir in [f for f in os.listdir(dir) if
                        os.path.isdir(os.path.join(dir, f))]:  # epochs dirs
            for stc_file in os.listdir(os.path.join(dir, stc_dir)):
                if stc_file.endswith('lh.stc'):
                    continue  # don't add duplicates
                if os.path.isfile(os.path.join(dir, stc_dir,
                                               stc_file[:-6] + 'rh.stc')):
                    self.ui.listWidgetSourceEstimate.addItem(os.path.join(
                        stc_dir, stc_file[:-7]))


    def on_pushButtonVisStc_clicked(self, checked=None):
        """Visualize source estimates."""
        if checked is None:
            return
        if self.caller.experiment.active_subject is None:
            return

        stc = str(self.ui.listWidgetSourceEstimate.currentItem().text())
        self.plotStcDialog = PlotStcDialog(self, stc)
        self.plotStcDialog.show()


    def on_pushButtonStcFreq_clicked(self, checked=None):
        """
        """
        if checked is None:
            return
        self.stcFreqDialog = StcFreqDialog(self)
        self.stcFreqDialog.show()

# Code for UI initialization (when starting the program) and
# updating when something changes

    def initialize_ui(self):
        """
        Method for setting up the GUI. Called whenever a subject is activated,
        either via creation of a new subject or change of an active subject.
        Also called when anything that can affect UI state has been run.
        Checks the existence of a ton of files and sets the GUI fields to
        reflect the state of the experiment and subject according to them.
        """

        # Clear the lists.
        self.clear_epoch_collection_parameters()
        self.epochList.clearItems()
        self.ui.listWidgetEvoked.clear()
        self.ui.listWidgetInverseEvoked.clear()

        # Clears and sets labels, checkboxes etc. on mainwindow.
        self.ui.textBrowserEvents.clear()
        self.ui.labelDateValue.clear()
        self.ui.labelLengthValue.clear()
        self.ui.labelEEGValue.clear()
        self.ui.labelGradMEGValue.clear()
        self.ui.labelHighValue.clear()
        self.ui.labelLowValue.clear()
        self.ui.labelMagMEGValue.clear()
        self.ui.labelSamplesValue.clear()
        self.ui.labelSubjectValue.clear()
        self.ui.listWidgetProjs.clear()
        self.ui.listWidgetBads.clear()
        self.ui.checkBoxMaxFilterComputed.setChecked(False)
        self.ui.checkBoxMaxFilterApplied.setChecked(False)
        self.ui.checkBoxECGComputed.setChecked(False)
        self.ui.checkBoxECGApplied.setChecked(False)
        self.ui.checkBoxEOGComputed.setChecked(False)
        self.ui.checkBoxEOGApplied.setChecked(False)
        self.ui.checkBoxConvertedToMNE.setChecked(False)
        self.ui.lineEditRecon.setText('')

        # Deactivate various buttons. They will be
        # activated later if prerequisites are met.
        self.ui.pushButtonApplyECG.setEnabled(False)
        self.ui.pushButtonApplyEOG.setEnabled(False)
        self.ui.pushButtonConvertToMNE.setEnabled(False)
        self.ui.pushButtonCheckTalairach.setEnabled(False)
        self.ui.pushButtonSkullStrip.setEnabled(False)
        self.ui.pushButtonCheckSurfaces.setEnabled(False)
        self.ui.pushButtonCheckSegmentations.setEnabled(False)
        #self.ui.pushButtonCreateNewForwardModel.setEnabled(False)
                
        self.setWindowTitle('Meggie - ' + self.caller.experiment.experiment_name)

        if self.caller.experiment.active_subject is None:
            self.statusLabel.setText('Add or activate subjects before '
                                     'continuing.')
            return
        
        self.update_power_list()

        name = self.caller.experiment.active_subject.working_file_name
        status = "Current working file: " + name
        
        self.statusLabel.setText(status)
        #self.ui.

        active_subject = self.caller.experiment.active_subject

        # Check whether ECG projections are calculated
        if active_subject.check_ecg_projs():
            self.ui.pushButtonApplyECG.setEnabled(True)
            self.ui.checkBoxECGComputed.setChecked(True)
        
        # Check whether EOG projections are calculated
        if active_subject.check_eog_projs():
            self.ui.pushButtonApplyEOG.setEnabled(True)
            self.ui.checkBoxEOGComputed.setChecked(True)
        
        # Check whether ECG projections are applied
        if all([
            active_subject.check_ecg_applied(), 
            'ecg_applied' in active_subject.working_file_name
        ]):
            self.ui.checkBoxECGApplied.setChecked(True)
        
        # Check whether EOG projections are applied
        if all([
            active_subject.check_eog_applied(),
            'eog_applied' in active_subject.working_file_name
        ]):
            self.ui.checkBoxEOGApplied.setChecked(True)
        
        # Check whether sss/tsss method is applied.
        if active_subject.check_sss_applied():
            self.ui.checkBoxMaxFilterComputed.setChecked(True)
            self.ui.checkBoxMaxFilterApplied.setChecked(True)

        # Populate subject list
        # Subject list is populated by calling reinitialize_models()
        # in mainwindow
        
        # Populate epoch and evoked lists        
        raw = active_subject.get_working_file()

        epochs_items = active_subject.epochs
        evokeds_items = active_subject.evokeds
        if epochs_items is not None:
            for epoch in epochs_items.values():
                self.epochList.ui.listWidgetEpochs.addItem(epoch.collection_name)

        if evokeds_items is not None:
            for evoked in evokeds_items.values():
                self.ui.listWidgetEvoked.addItem(evoked.name)
                self.ui.listWidgetInverseEvoked.addItem(evoked.name)

        # This updates the 'Subject info' section below the subject list.
        try:
            InfoDialog(raw, self.ui, False)
            self.populate_raw_tab_event_list()
        except Exception as err:
            exc_messagebox(self, err)
            return

        # Check whether reconstructed mri files have been copied to the recon
        # files directory under the subject and set up the UI accordingly.
        if active_subject.check_reconFiles_copied():
            self.ui.lineEditRecon.setText('Reconstructed mri image already '
                                          'copied.')
            self.ui.pushButtonConvertToMNE.setEnabled(True)
            self.ui.pushButtonCheckTalairach.setEnabled(True)
            self.ui.pushButtonSkullStrip.setEnabled(True)
            self.ui.pushButtonCheckSurfaces.setEnabled(True)
            self.ui.pushButtonCheckSegmentations.setEnabled(True)

        # Check if MRI image has been setup with mne_setup_forward solution
        if active_subject.check_mne_setup_mri_run():
            self.ui.checkBoxConvertedToMNE.setChecked(True)
            self.ui.pushButtonCreateNewForwardModel.setEnabled(True)

        projs = raw.info['projs']
        for proj in projs:
            self.ui.listWidgetProjs.addItem(str(proj))

        bads = raw.info['bads']
        for bad in bads:
            self.ui.listWidgetBads.addItem(bad)

        _initializeInverseOperatorList(self.ui.listWidgetInverseOperator,
                                       active_subject)
        self.update_covariance_info_box()
        self._update_source_estimates()

    def update_power_list(self):
        """Updates the TFR list."""
        self.ui.listWidgetPowerItems.clear()
        active_sub = self.caller.experiment.active_subject
        power_items = fileManager.load_powers(active_sub)
        if len(power_items) > 0:
            for item in power_items:
                self.ui.listWidgetPowerItems.addItem(item)

    def update_covariance_info_box(self):
        """
        Fills the info box in the covariance tab with info about the
        current covariance matrix info for the active subject, if said info
        exists.
        """
        path = self.caller.experiment.active_subject._source_analysis_directory
        cvParamFilePath = os.path.join(path, 'covariance.param')

        cvdict = None
        if os.path.isfile(cvParamFilePath):
            try:
                cvdict = fileManager.unpickle(cvParamFilePath)
            except Exception:
                pass

        if self.ui.frameCovarianceInfoWidget.layout() is not None:
            sip.delete(self.ui.frameCovarianceInfoWidget.layout())

        for child in self.ui.frameCovarianceInfoWidget.children():
            child.setParent(None)

        covLayout = QtGui.QGridLayout()
        self.ui.frameCovarianceInfoWidget.setLayout(covLayout)

        if cvdict is None:
            covarianceWidgetNone = CovarianceWidgetNone()
            covLayout.addWidget(covarianceWidgetNone)
            return

        if cvdict['covarianceSource'] == 'raw':
            covarianceWidgetRaw = CovarianceWidgetRaw()
            cvwui = covarianceWidgetRaw.ui
            if cvdict['rawsubjectname'] is not None:
                cvwui.textBrowserBasedOn.setText(cvdict['rawsubjectname'])
            else:
                cvwui.textBrowserBasedOn.setText(cvdict['rawfilepath'])
            cvwui.textBrowserTmin.setText(str(cvdict['starttime']))
            cvwui.textBrowserTmax.setText(str(cvdict['endtime']))
            cvwui.textBrowserTstep.setText(str(cvdict['tstep']))
            if cvdict['reject'] is not None:
                txt = str(cvdict.get('reject').get('grad', ''))
                cvwui.textBrowserGradPeakCovariance.setText(txt)
                txt = str(cvdict.get('reject').get('mag', ''))
                cvwui.textBrowserMagPeakCovariance.setText(txt)
                txt = str(cvdict.get('reject').get('eeg', ''))
                cvwui.textBrowserEEGPeakCovariance.setText(txt)
                txt = str(cvdict.get('reject').get('eog', ''))
                cvwui.textBrowserEOGPeakCovariance.setText(txt)
            if cvdict['flat'] is not None:
                txt = str(cvdict.get('flat').get('grad', ''))
                cvwui.textBrowserFlatGrad.setText(txt)
                txt = str(cvdict.get('flat').get('mag', ''))
                cvwui.textBrowserFlatMag.setText(txt)
                txt = str(cvdict.get('flat').get('eeg', ''))
                cvwui.textBrowserFlatEEG.setText(txt)
                txt = str(cvdict.get('flat').get('eog', ''))
                cvwui.textBrowserFlatEOG.setText(txt)
                txt = str(cvdict.get('flat').get('ecg', 'Not used'))
                cvwui.textBrowserFlatECG.setText(txt)
            covLayout.addWidget(covarianceWidgetRaw)

        if cvdict['covarianceSource'] == 'epochs':
            covarianceWidgetEpochs = CovarianceWidgetEpochs()
            cvwui = covarianceWidgetEpochs.ui
            
            for collection_name in cvdict['collection_names']:
                cvwui.listWidgetEpochs.addItem(collection_name)
            
            cvwui.textBrowserTmin.setText(str(cvdict['tmin']))
            cvwui.textBrowserTmax.setText(str(cvdict['tmax']))
            
            if cvdict['keep_sample_mean'] == True:
                cvwui.labelKeepSampleValue.setText('True')
            else:
                cvwui.labelKeepSampleValue.setText('False')
            
            cvwui.labelMethodValue.setText(cvdict['method'])
            covLayout.addWidget(covarianceWidgetEpochs)

    def populate_raw_tab_event_list(self):
        """
        Fill the raw tab event list with info about event IDs and
        amount of events with those IDs.
        """
        # TODO: trigger ---> event, also in the UI
        events = self.caller.experiment.active_subject.create_event_set()
        if events is None:
            return
        events_string = ''
        for key, value in events.iteritems():
            events_string += 'Trigger %s, %s events\n' % (str(key), str(value))
        self.ui.textBrowserEvents.setText(events_string)

    def populate_comboBoxLobes(self):
        """
        Populate the combo box listing available lobes for to use for
        channel averaging.
        """
        self.ui.comboBoxLobes.clear()
        self.ui.comboBoxLobes.addItem('Vertex')
        self.ui.comboBoxLobes.addItem('Left-temporal')
        self.ui.comboBoxLobes.addItem('Right-temporal')
        self.ui.comboBoxLobes.addItem('Left-parietal')
        self.ui.comboBoxLobes.addItem('Right-parietal')
        self.ui.comboBoxLobes.addItem('Left-occipital')
        self.ui.comboBoxLobes.addItem('Right-occipital')
        self.ui.comboBoxLobes.addItem('Left-frontal')
        self.ui.comboBoxLobes.addItem('Right-frontal')

    def add_tabs(self):
        """Method for initializing the tabs."""
        self.ui.tabWidget.insertTab(1, self.ui.tabPreprocessing,
                                    "Preprocessing")
        self.ui.tabWidget.insertTab(2, self.ui.tabEpoching, "Epoching")
        self.ui.tabWidget.insertTab(3, self.ui.tabAveraging, "Averaging")
        self.ui.tabWidget.insertTab(4, self.ui.tabTFR, "TFR")
        self.ui.tabWidget.insertTab(5, self.ui.tabSourcePreparation,
                                    "Source modelling preparation")
        self.ui.tabWidget.insertTab(6, self.ui.tabForwardModel,
                                    "Forward model creation")
        self.ui.tabWidget.insertTab(7, self.ui.tabCoregistration,
                                    "Coregistration")
        self.ui.tabWidget.insertTab(8, self.ui.tabForwardSolution,
                                    "Forward solution creation")
        self.ui.tabWidget.insertTab(9, self.ui.tabNoiseCovariance,
                                    "Noise covariance")
        self.ui.tabWidget.insertTab(10, self.ui.tabInverseOperator,
                                    "Inverse operator")
        self.ui.tabWidget.insertTab(11, self.ui.tabSourceEstimate,
                                    "Source estimate")
        self.ui.tabWidget.insertTab(12, self.ui.tabSourceAnalysis,
                                    "Source analysis")

    def on_currentChanged(self):
        """
        TODO: should use a proper mcv system to avoid this crap.
        Keep track of the active tab.
        Show the epoch collection list epochList when in appropriate tabs.
        """
        index = self.ui.tabWidget.currentIndex()
        if index == 1:
            mode = QtGui.QAbstractItemView.SingleSelection
            self.epochList.ui.groupBoxEvents.setVisible(True)
            self.epochList.setParent(self.ui.groupBoxEpochsEpoching)
        elif index == 2:
            mode = QtGui.QAbstractItemView.MultiSelection
            self.epochList.ui.groupBoxEvents.setVisible(True)
            self.epochList.setParent(self.ui.groupBoxEpochsAveraging)
        elif index == 3:
            mode = QtGui.QAbstractItemView.SingleSelection
            self.epochList.ui.groupBoxEvents.setVisible(True)
            self.epochList.setParent(self.ui.groupBoxEpochsTFR)
        elif index == 10:
            mode = QtGui.QAbstractItemView.SingleSelection
            self.epochList.ui.groupBoxEvents.setVisible(False)
            self.epochList.setParent(self.ui.frameInverseEpochs)
        else:
            self.epochList.hide()
            return
        self.epochList.ui.listWidgetEpochs.setSelectionMode(mode)
        self.epochList.show()

        if index == 10:
            self.ui.listWidgetSourceEstimate.setParent(self.ui.groupBox_23)
        elif index == 11:
            self.ui.listWidgetSourceEstimate.setParent(self.ui.groupBox_24)


    def reinitialize_models(self):
        """
        Tell all the MVC models of the views in Meggie that they should
        (re)initialize themselves. Should only be needed when active subject
        changes, updating the models when items are added to them is based
        on events.
        """
        self.forwardModelModel.initialize_model()
        self.subjectListModel.initialize_model()
        if self.caller.experiment.active_subject:
            _initializeForwardSolutionList(self.ui.listWidgetForwardSolution,
                self.caller.experiment.active_subject)

    def collect_parameter_values(self):
        #TODO: clear batchingWidget data after group average
        collection_names = [str(item.text()) for item 
                in self.epochList.ui.listWidgetEpochs.selectedItems()]
        return collection_names        

# Miscellaneous code:

    def directOutput(self):
        """
        Method for directing stdout to the console and back.
        """
        if self.ui.actionDirectToConsole.isChecked():
            sys.stdout = EmittingStream(textWritten=self.normalOutputWritten)
            sys.stderr = EmittingStream(textWritten=self.errorOutputWritten)
        else:
            sys.stdout = sys.__stdout__
            sys.stderr = sys.__stderr__

    def check_workspace(self):
        """
        Open the preferences dialog, in this case for choosing the workspace.
        """
        preferencesDialog = PreferencesDialog(self)
        preferencesDialog.exec_()

    def hide_workspace_option(self):
        self.ui.actionSet_workspace.setVisible(False)

    def __del__(self):
        """
        Restores stdout at the end.
        """
        sys.stdout = sys.__stdout__
        sys.stderr = sys.__stderr__
 
    def normalOutputWritten(self, text):
        """
        Appends text to 'console' at the bottom of the dialog.
        Used for redirecting stdout.
        Parameters:
        text - Text to write to the console.
        """
        cursor = self.ui.textEditConsole.textCursor()
        cursor.movePosition(QtGui.QTextCursor.End)
        cursor.insertText(text)
        self.ui.textEditConsole.setTextCursor(cursor)
        self.ui.textEditConsole.ensureCursorVisible()
 
    def errorOutputWritten(self, text):
        """
        Appends text to 'console' at the bottom of the dialog.
        Used for redirecting stderr.
        Parameters:
        text - Text to write to the console.
        """
        cursor = self.ui.textEditConsole.textCursor()
        cursor.movePosition(QtGui.QTextCursor.End)
        cursor.insertText(text)
        self.ui.textEditConsole.setTextCursor(cursor)
        self.ui.textEditConsole.ensureCursorVisible()

    @QtCore.pyqtSlot(int)
    def on_close(self, result):
        """
        Slot to be called on close of dialogs. Frees the memory by setting the
        dialog as None.
        Parameters:
        result - Integer indicating the result from the dialog (accept,
                                                                reject).
        """
        sender = self.sender()
        if sender is self.spectrumDialog:
            self.spectrumDialog = None
        elif sender is self.filterDialog:
            self.filterDialog = None
        elif sender is self.epochParameterDialog:
            self.epochParameterDialog = None
        elif sender is self.tfr_dialog:
            self.tfr_dialog = None
        elif sender is self.tfrTop_dialog:
            self.tfrTop_dialog = None
        sender.deleteLater()


class EmittingStream(QtCore.QObject):
    textWritten = QtCore.pyqtSignal(str)

    def write(self, text):
        self.textWritten.emit(str(text))

    def flush(self):
        pass


def main():

    app = QtGui.QApplication(sys.argv)
    window = MainWindow(app)

    window.showMaximized()
    
    sys.exit(app.exec_())<|MERGE_RESOLUTION|>--- conflicted
+++ resolved
@@ -450,14 +450,6 @@
         self.ui.textBrowserEOG.clear()
         self.ui.textBrowserWorkingFile.clear()
 
-<<<<<<< HEAD
-=======
-    def clear_evoked_info(self):
-        #TODO
-        #self.ui.
-        return
-
->>>>>>> fda3e67e
     def on_actionSet_workspace_triggered(self, checked=None):
         """
         Open the preferences dialog the for specific purpose of initial setting
@@ -622,25 +614,6 @@
         
         new_evoked = Evoked(evoked_name, subject, evokeds)
 
-<<<<<<< HEAD
-=======
-#         epoch_info = {}
-#         for key in evokeds:
-#             epoch = getattr(subject.epochs.get(key, object()), 'raw', None)
-#             events = epoch.event_id
-#             epoch_info[key] = dict([(name, len(epoch[name])) 
-#                                     for name in events])
-#         
-#         if not subject_names:
-#             subject_names = [subject.subject_name]
-#         
-#         #TODO: add every subject epoch infos to group averaged data
-#         new_evoked.info['subjects'] = subject_names
-#         new_evoked.info['epoch_collections'] = epoch_info
-#         print new_evoked.info
-#         subject.add_evoked(new_evoked)                
-        
->>>>>>> fda3e67e
         epoch_info = {}
         subject_names = []
         
@@ -648,16 +621,11 @@
             for key in evokeds:
                 epoch = getattr(subject.epochs.get(key, object()), 'raw', None)
                 events = epoch.event_id
-<<<<<<< HEAD
                 epoch_info[key] = dict([(name, str(len(epoch[name])) + ' events') 
-=======
-                epoch_info[key] = dict([(name, len(epoch[name])) 
->>>>>>> fda3e67e
                                         for name in events])
             subject_names = [subject.subject_name]
         else:
             for subject_name, info in group_epoch_info.items():               
-<<<<<<< HEAD
                 epoch_info[subject_name] = info['epoch_collections']
                 subject_names = ['group evoked']
         
@@ -669,20 +637,6 @@
     def on_listWidgetEvoked_currentItemChanged(self, item):
         if not item:
             self.ui.textBrowserEvokedInfo.clear()
-=======
-                for collection_name in info['epoch_collections']:
-                    epoch_info[subject_name + ': ' + collection_name] = info['epoch_collections']
-                    #subject_names.append(subject_name)
-        
-        #TODO: add every subject epoch infos to group averaged data
-        new_evoked.info['subjects'] = subject_names
-        new_evoked.info['epoch_collections'] = epoch_info
-        subject.add_evoked(new_evoked)             
-        
-        
-    def on_listWidgetEvoked_currentItemChanged(self, item):
-        if not item:
->>>>>>> fda3e67e
             return
         
         evoked_name = str(item.text())
@@ -701,18 +655,10 @@
         for collection_name, events in evoked.info['epoch_collections'].items():
             info += collection_name
             for key, value in events.items():
-<<<<<<< HEAD
                 info += ' [' + key + ', ' + str(value) + '] '
             info += '\n\n'
  
         self.ui.textBrowserEvokedInfo.setText(info)
-=======
-                info += ' [' + key + ', ' + str(value) + ' events] '
-            info += '\n\n'
- 
-        self.ui.textBrowserEvokedInfo.setText(info)
-
->>>>>>> fda3e67e
         
     def on_pushButtonCreateEvoked_clicked(self, checked=None):
         """
