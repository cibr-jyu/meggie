--- conflicted
+++ resolved
@@ -15,11 +15,8 @@
 *- TFR-valikot fourier analysis -välilehdellä selkeämmäks, turhat pois
 *- korjaa TFR preprocessing-välilehdellä
 *- baselinet
-<<<<<<< HEAD
+*- self.raw.copy vasta kun bads-plot avataan
 - tiedostonimet
-=======
-* self.raw.copy vasta kun bads-plot avataan
->>>>>>> 0f06ccad
 - lokikoodin siivousta ehkä, ehkä käydä läpi
 - wrap_mne_callin koodin voisi myös katsoa..
 - scripting ( kiva merge...)
