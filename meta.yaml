--- conflicted
+++ resolved
@@ -1,6 +1,6 @@
 package:
   name: meggie
-  version: "0.9.0"
+  version: "0.9.1"
 
 source:
   path: .
@@ -9,17 +9,11 @@
   build:
     - python >=3.0.0
     - setuptools
-<<<<<<< HEAD
-    - mne ==0.16.2
+    - mne ==0.17.0
 
   run:
     - python >=3.0.0
-=======
     - mne ==0.17.0
-
-  run:
-    - python
->>>>>>> 438a89d8
     - pyqt >=5.0.0
     - xlwt
     - xlrd
@@ -29,11 +23,6 @@
     - scikit-learn
     - pysurfer
     - h5py
-<<<<<<< HEAD
-    - mne ==0.16.2
-=======
-    - mne ==0.17.0
->>>>>>> 438a89d8
 
 about:
   license: BSD (3-clause)
