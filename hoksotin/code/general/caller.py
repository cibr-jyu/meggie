--- conflicted
+++ resolved
@@ -19,8 +19,6 @@
 
 import numpy as np
 import pylab as pl
-from matplotlib.backends.backend_agg import FigureCanvasAgg
-import matplotlib.pyplot as plt
 
 class Caller(object):
     """
@@ -386,15 +384,7 @@
             fig = plot_topo_power(epochs, power, frequencies, layout,
                             baseline=baseline, mode=mode, decim=decim, 
                             vmin=0., vmax=14, title=title)
-<<<<<<< HEAD
-            canvas = FigureCanvasAgg(fig)
-            
-            pl.show()
-            #pl.clf()
-            
-=======
             fig.show()
->>>>>>> 2af28639
         else: 
             title = 'TFR topology: ' + 'Phase locking'
             fig = plot_topo_phase_lock(epochs, phase_lock, frequencies, layout,
