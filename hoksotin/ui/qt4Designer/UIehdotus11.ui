<?xml version="1.0" encoding="UTF-8"?>
<ui version="4.0">
 <class>MainWindow</class>
 <widget class="QMainWindow" name="MainWindow">
  <property name="geometry">
   <rect>
    <x>0</x>
    <y>0</y>
    <width>935</width>
    <height>717</height>
   </rect>
  </property>
  <property name="sizePolicy">
   <sizepolicy hsizetype="Expanding" vsizetype="Expanding">
    <horstretch>0</horstretch>
    <verstretch>0</verstretch>
   </sizepolicy>
  </property>
  <property name="minimumSize">
   <size>
    <width>0</width>
    <height>0</height>
   </size>
  </property>
  <property name="windowTitle">
   <string>MainWindow</string>
  </property>
  <widget class="QWidget" name="centralwidget">
   <layout class="QGridLayout" name="gridLayout_2">
    <item row="0" column="0">
     <widget class="QScrollArea" name="scrollArea">
      <property name="widgetResizable">
       <bool>true</bool>
      </property>
      <widget class="QWidget" name="scrollAreaWidgetContents_3">
       <property name="geometry">
        <rect>
         <x>0</x>
         <y>0</y>
         <width>937</width>
         <height>638</height>
        </rect>
       </property>
       <property name="minimumSize">
        <size>
         <width>937</width>
         <height>638</height>
        </size>
       </property>
       <widget class="QWidget" name="layoutWidget">
        <property name="geometry">
         <rect>
          <x>10</x>
          <y>5</y>
          <width>921</width>
          <height>631</height>
         </rect>
        </property>
        <layout class="QVBoxLayout" name="verticalLayout_3">
         <item>
          <widget class="QTabWidget" name="tabWidget">
           <property name="enabled">
            <bool>true</bool>
           </property>
           <property name="currentIndex">
            <number>1</number>
           </property>
           <widget class="QWidget" name="tabRaw">
            <attribute name="title">
             <string>Raw</string>
            </attribute>
            <layout class="QGridLayout" name="gridLayout">
             <item row="0" column="0">
              <layout class="QVBoxLayout" name="verticalLayout_4">
               <item>
                <layout class="QHBoxLayout" name="horizontalLayout_3">
                 <item>
                  <widget class="QGroupBox" name="metaBox">
                   <property name="title">
                    <string>Background</string>
                   </property>
                   <widget class="QWidget" name="formLayoutWidget_2">
                    <property name="geometry">
                     <rect>
                      <x>30</x>
                      <y>30</y>
                      <width>291</width>
                      <height>81</height>
                     </rect>
                    </property>
                    <layout class="QFormLayout" name="formLayout_2">
                     <item row="0" column="0">
                      <widget class="QLabel" name="labelExperiment">
                       <property name="text">
                        <string>Experiment:</string>
                       </property>
                      </widget>
                     </item>
                     <item row="0" column="1">
                      <widget class="QLabel" name="labelExperimentName">
                       <property name="text">
                        <string>TextLabel</string>
                       </property>
                      </widget>
                     </item>
                     <item row="1" column="0">
                      <widget class="QLabel" name="labelDate">
                       <property name="text">
                        <string>Date:</string>
                       </property>
                      </widget>
                     </item>
                     <item row="1" column="1">
                      <widget class="QLabel" name="labelDateValue">
                       <property name="sizePolicy">
                        <sizepolicy hsizetype="Expanding" vsizetype="Preferred">
                         <horstretch>0</horstretch>
                         <verstretch>0</verstretch>
                        </sizepolicy>
                       </property>
                       <property name="text">
                        <string>DateValue</string>
                       </property>
                      </widget>
                     </item>
                     <item row="2" column="0">
                      <widget class="QLabel" name="labelSubject">
                       <property name="text">
                        <string>Subject:</string>
                       </property>
                      </widget>
                     </item>
                     <item row="2" column="1">
                      <widget class="QLabel" name="labelSubjectValue">
                       <property name="sizePolicy">
                        <sizepolicy hsizetype="Expanding" vsizetype="Preferred">
                         <horstretch>0</horstretch>
                         <verstretch>0</verstretch>
                        </sizepolicy>
                       </property>
                       <property name="text">
                        <string>TextLabel</string>
                       </property>
                      </widget>
                     </item>
                    </layout>
                   </widget>
                  </widget>
                 </item>
                 <item>
                  <widget class="QGroupBox" name="channelsBox">
                   <property name="title">
                    <string>Channels</string>
                   </property>
                   <widget class="QWidget" name="layoutWidget_7">
                    <property name="geometry">
                     <rect>
                      <x>30</x>
                      <y>30</y>
                      <width>251</width>
                      <height>112</height>
                     </rect>
                    </property>
                    <layout class="QVBoxLayout" name="verticalLayout_8">
                     <item>
                      <layout class="QHBoxLayout" name="horizontalLayout_6">
                       <item>
                        <widget class="QLabel" name="labelEEG">
                         <property name="text">
                          <string>EEG channels:</string>
                         </property>
                        </widget>
                       </item>
                       <item>
                        <widget class="QLabel" name="labelEEGValue">
                         <property name="sizePolicy">
                          <sizepolicy hsizetype="Expanding" vsizetype="Preferred">
                           <horstretch>0</horstretch>
                           <verstretch>0</verstretch>
                          </sizepolicy>
                         </property>
                         <property name="text">
                          <string>EEG value</string>
                         </property>
                        </widget>
                       </item>
                      </layout>
                     </item>
                     <item>
                      <layout class="QHBoxLayout" name="horizontalLayout_7">
                       <item>
                        <widget class="QLabel" name="labelGradMEG">
                         <property name="text">
                          <string>Gradiometers:</string>
                         </property>
                        </widget>
                       </item>
                       <item>
                        <widget class="QLabel" name="labelGradMEGValue">
                         <property name="sizePolicy">
                          <sizepolicy hsizetype="Expanding" vsizetype="Preferred">
                           <horstretch>0</horstretch>
                           <verstretch>0</verstretch>
                          </sizepolicy>
                         </property>
                         <property name="text">
                          <string>Grad. MEG value</string>
                         </property>
                        </widget>
                       </item>
                      </layout>
                     </item>
                     <item>
                      <layout class="QHBoxLayout" name="horizontalLayout_8">
                       <item>
                        <widget class="QLabel" name="labelMagMEG">
                         <property name="text">
                          <string>Magnetometers:</string>
                         </property>
                        </widget>
                       </item>
                       <item>
                        <widget class="QLabel" name="labelMagMEGValue">
                         <property name="sizePolicy">
                          <sizepolicy hsizetype="Expanding" vsizetype="Preferred">
                           <horstretch>0</horstretch>
                           <verstretch>0</verstretch>
                          </sizepolicy>
                         </property>
                         <property name="text">
                          <string>Mag. MEG value</string>
                         </property>
                        </widget>
                       </item>
                      </layout>
                     </item>
                     <item>
                      <layout class="QHBoxLayout" name="horizontalLayout_9">
                       <item>
                        <widget class="QLabel" name="labelSamples">
                         <property name="text">
                          <string>Sampling frequency:</string>
                         </property>
                        </widget>
                       </item>
                       <item>
                        <widget class="QLabel" name="labelSamplesValue">
                         <property name="sizePolicy">
                          <sizepolicy hsizetype="Expanding" vsizetype="Preferred">
                           <horstretch>0</horstretch>
                           <verstretch>0</verstretch>
                          </sizepolicy>
                         </property>
                         <property name="text">
                          <string>SamplesValue</string>
                         </property>
                        </widget>
                       </item>
                      </layout>
                     </item>
                    </layout>
                   </widget>
                  </widget>
                 </item>
                 <item>
                  <widget class="QGroupBox" name="filtersBox">
                   <property name="title">
                    <string>Filters</string>
                   </property>
                   <widget class="QWidget" name="layoutWidget_6">
                    <property name="geometry">
                     <rect>
                      <x>24</x>
                      <y>32</y>
                      <width>221</width>
                      <height>65</height>
                     </rect>
                    </property>
                    <layout class="QVBoxLayout" name="verticalLayout_7">
                     <item>
                      <layout class="QHBoxLayout" name="horizontalLayout_4">
                       <item>
                        <widget class="QLabel" name="labelLow">
                         <property name="lineWidth">
                          <number>1</number>
                         </property>
                         <property name="text">
                          <string>Low-pass:</string>
                         </property>
                         <property name="scaledContents">
                          <bool>true</bool>
                         </property>
                        </widget>
                       </item>
                       <item>
                        <widget class="QLabel" name="labelLowValue">
                         <property name="sizePolicy">
                          <sizepolicy hsizetype="Expanding" vsizetype="Preferred">
                           <horstretch>0</horstretch>
                           <verstretch>0</verstretch>
                          </sizepolicy>
                         </property>
                         <property name="text">
                          <string>Low-pass value</string>
                         </property>
                        </widget>
                       </item>
                      </layout>
                     </item>
                     <item>
                      <layout class="QHBoxLayout" name="horizontalLayout_5">
                       <item>
                        <widget class="QLabel" name="labelHigh">
                         <property name="text">
                          <string>High-pass:</string>
                         </property>
                        </widget>
                       </item>
                       <item>
                        <widget class="QLabel" name="labelHighValue">
                         <property name="sizePolicy">
                          <sizepolicy hsizetype="Expanding" vsizetype="Preferred">
                           <horstretch>0</horstretch>
                           <verstretch>0</verstretch>
                          </sizepolicy>
                         </property>
                         <property name="text">
                          <string>High-pass value</string>
                         </property>
                        </widget>
                       </item>
                      </layout>
                     </item>
                    </layout>
                   </widget>
                  </widget>
                 </item>
                </layout>
               </item>
               <item>
                <widget class="QGroupBox" name="triggersBox">
                 <property name="title">
                  <string>Triggers</string>
                 </property>
                 <widget class="QListWidget" name="listWidget">
                  <property name="geometry">
                   <rect>
                    <x>10</x>
                    <y>30</y>
                    <width>241</width>
                    <height>141</height>
                   </rect>
                  </property>
                 </widget>
                 <widget class="QLabel" name="labelWorkingFile">
                  <property name="geometry">
                   <rect>
                    <x>370</x>
                    <y>30</y>
                    <width>66</width>
                    <height>21</height>
                   </rect>
                  </property>
                  <property name="text">
                   <string>TextLabel</string>
                  </property>
                 </widget>
                </widget>
               </item>
               <item>
                <layout class="QHBoxLayout" name="horizontalLayout_11">
                 <item>
                  <layout class="QVBoxLayout" name="verticalLayout">
                   <item>
                    <widget class="QPushButton" name="pushButtonMNE_Browse_Raw">
                     <property name="text">
                      <string>View with MNE_Browse_Raw</string>
                     </property>
                    </widget>
                   </item>
                  </layout>
                 </item>
                 <item>
                  <spacer name="horizontalSpacer">
                   <property name="orientation">
                    <enum>Qt::Horizontal</enum>
                   </property>
                   <property name="sizeHint" stdset="0">
                    <size>
                     <width>40</width>
                     <height>20</height>
                    </size>
                   </property>
                  </spacer>
                 </item>
                 <item>
                  <spacer name="horizontalSpacer_4">
                   <property name="orientation">
                    <enum>Qt::Horizontal</enum>
                   </property>
                   <property name="sizeHint" stdset="0">
                    <size>
                     <width>40</width>
                     <height>20</height>
                    </size>
                   </property>
                  </spacer>
                 </item>
                 <item>
                  <spacer name="horizontalSpacer_3">
                   <property name="orientation">
                    <enum>Qt::Horizontal</enum>
                   </property>
                   <property name="sizeHint" stdset="0">
                    <size>
                     <width>40</width>
                     <height>20</height>
                    </size>
                   </property>
                  </spacer>
                 </item>
                 <item>
                  <spacer name="horizontalSpacer_2">
                   <property name="orientation">
                    <enum>Qt::Horizontal</enum>
                   </property>
                   <property name="sizeHint" stdset="0">
                    <size>
                     <width>40</width>
                     <height>20</height>
                    </size>
                   </property>
                  </spacer>
                 </item>
                </layout>
               </item>
              </layout>
             </item>
            </layout>
           </widget>
           <widget class="QWidget" name="tabPreprocessing">
            <attribute name="title">
             <string>Preprocessing</string>
            </attribute>
            <widget class="QGroupBox" name="groupBoxPreprocessingCheckBoxes">
             <property name="geometry">
              <rect>
               <x>10</x>
               <y>20</y>
               <width>270</width>
               <height>130</height>
              </rect>
             </property>
             <property name="sizePolicy">
              <sizepolicy hsizetype="MinimumExpanding" vsizetype="Preferred">
               <horstretch>0</horstretch>
               <verstretch>0</verstretch>
              </sizepolicy>
             </property>
             <property name="minimumSize">
              <size>
               <width>60</width>
               <height>0</height>
              </size>
             </property>
             <property name="title">
              <string>Preprocessing steps completed:</string>
             </property>
             <layout class="QVBoxLayout" name="verticalLayout_9">
              <item>
               <widget class="QCheckBox" name="checkBoxMaxFilter">
                <property name="text">
                 <string>Maxfilter</string>
                </property>
                <property name="checkable">
                 <bool>true</bool>
                </property>
               </widget>
              </item>
              <item>
               <layout class="QHBoxLayout" name="horizontalLayout_2">
                <item>
                 <widget class="QCheckBox" name="checkBoxECG">
                  <property name="text">
                   <string>ECG computed</string>
                  </property>
                  <property name="checkable">
                   <bool>true</bool>
                  </property>
                 </widget>
                </item>
                <item>
                 <widget class="QCheckBox" name="checkBoxECGApplied">
                  <property name="text">
                   <string>ECG applied</string>
                  </property>
                 </widget>
                </item>
               </layout>
              </item>
              <item>
               <layout class="QHBoxLayout" name="horizontalLayout_10">
                <item>
                 <widget class="QCheckBox" name="checkBoxEOG">
                  <property name="text">
                   <string>EOG computed</string>
                  </property>
                  <property name="checkable">
                   <bool>true</bool>
                  </property>
                 </widget>
                </item>
                <item>
                 <widget class="QCheckBox" name="checkBoxEOGApplied">
                  <property name="text">
                   <string>EOG applied</string>
                  </property>
                 </widget>
                </item>
               </layout>
              </item>
             </layout>
            </widget>
            <widget class="QGroupBox" name="groupBoxAvailablePreprocessingSteps">
             <property name="geometry">
              <rect>
               <x>10</x>
               <y>250</y>
               <width>441</width>
               <height>211</height>
              </rect>
             </property>
             <property name="title">
              <string>Available actions:</string>
             </property>
             <layout class="QGridLayout" name="gridLayout_3">
              <item row="0" column="1">
               <layout class="QHBoxLayout" name="horizontalLayout">
                <item>
                 <layout class="QVBoxLayout" name="verticalLayout_5">
                  <item>
                   <widget class="QPushButton" name="pushButtonMaxFilter">
                    <property name="text">
                     <string>MaxFilter</string>
                    </property>
                   </widget>
                  </item>
                  <item>
                   <widget class="QPushButton" name="pushButtonECG">
                    <property name="text">
                     <string>Calculate ECG projections</string>
                    </property>
                   </widget>
                  </item>
                  <item>
                   <widget class="QPushButton" name="pushButtonEOG">
                    <property name="text">
                     <string>Calculate EOG projections</string>
                    </property>
                   </widget>
                  </item>
                 </layout>
                </item>
                <item>
                 <layout class="QVBoxLayout" name="verticalLayout_2">
                  <item>
                   <spacer name="verticalSpacer_6">
                    <property name="orientation">
                     <enum>Qt::Vertical</enum>
                    </property>
                    <property name="sizeHint" stdset="0">
                     <size>
                      <width>20</width>
                      <height>40</height>
                     </size>
                    </property>
                   </spacer>
                  </item>
                  <item>
                   <spacer name="verticalSpacer_5">
                    <property name="orientation">
                     <enum>Qt::Vertical</enum>
                    </property>
                    <property name="sizeHint" stdset="0">
                     <size>
                      <width>20</width>
                      <height>40</height>
                     </size>
                    </property>
                   </spacer>
                  </item>
                  <item>
                   <spacer name="verticalSpacer_4">
                    <property name="orientation">
                     <enum>Qt::Vertical</enum>
                    </property>
                    <property name="sizeHint" stdset="0">
                     <size>
                      <width>20</width>
                      <height>40</height>
                     </size>
                    </property>
                   </spacer>
                  </item>
                  <item>
                   <spacer name="verticalSpacer">
                    <property name="orientation">
                     <enum>Qt::Vertical</enum>
                    </property>
                    <property name="sizeHint" stdset="0">
                     <size>
                      <width>20</width>
                      <height>40</height>
                     </size>
                    </property>
                   </spacer>
                  </item>
                  <item>
                   <widget class="QPushButton" name="pushButtonApplyECG">
                    <property name="enabled">
                     <bool>false</bool>
                    </property>
                    <property name="text">
                     <string>Apply ECG projections</string>
                    </property>
                   </widget>
                  </item>
                  <item>
                   <spacer name="verticalSpacer_2">
                    <property name="orientation">
                     <enum>Qt::Vertical</enum>
                    </property>
                    <property name="sizeHint" stdset="0">
                     <size>
                      <width>20</width>
                      <height>40</height>
                     </size>
                    </property>
                   </spacer>
                  </item>
                  <item>
                   <widget class="QPushButton" name="pushButtonApplyEOG">
                    <property name="enabled">
                     <bool>false</bool>
                    </property>
                    <property name="text">
                     <string>Apply EOG projections</string>
                    </property>
                   </widget>
                  </item>
                  <item>
                   <spacer name="verticalSpacer_3">
                    <property name="orientation">
                     <enum>Qt::Vertical</enum>
                    </property>
                    <property name="sizeHint" stdset="0">
                     <size>
                      <width>20</width>
                      <height>40</height>
                     </size>
                    </property>
                   </spacer>
                  </item>
                 </layout>
                </item>
               </layout>
              </item>
             </layout>
            </widget>
            <widget class="QGroupBox" name="groupBox_2">
             <property name="geometry">
              <rect>
               <x>430</x>
               <y>30</y>
               <width>381</width>
               <height>231</height>
              </rect>
             </property>
             <property name="title">
              <string>Events:</string>
             </property>
             <widget class="QListWidget" name="listWidgetEventsPre">
              <property name="geometry">
               <rect>
                <x>10</x>
                <y>20</y>
                <width>331</width>
                <height>191</height>
               </rect>
              </property>
             </widget>
            </widget>
           </widget>
           <widget class="QWidget" name="tabAnalysis">
            <attribute name="title">
             <string>Analysis</string>
            </attribute>
            <widget class="QGroupBox" name="groupBoxPreprocessingCheckBoxes_2">
             <property name="geometry">
              <rect>
               <x>20</x>
               <y>30</y>
               <width>241</width>
               <height>126</height>
              </rect>
             </property>
             <property name="sizePolicy">
              <sizepolicy hsizetype="MinimumExpanding" vsizetype="Preferred">
               <horstretch>0</horstretch>
               <verstretch>0</verstretch>
              </sizepolicy>
             </property>
             <property name="minimumSize">
              <size>
               <width>60</width>
               <height>0</height>
              </size>
             </property>
             <property name="title">
              <string>Steps completed:</string>
             </property>
             <layout class="QVBoxLayout" name="verticalLayout_10">
              <item>
               <widget class="QCheckBox" name="checkBox">
                <property name="text">
                 <string>Eventlist</string>
                </property>
               </widget>
              </item>
              <item>
               <widget class="QCheckBox" name="checkBoxEpochs">
                <property name="text">
                 <string>Epochs</string>
                </property>
                <property name="checkable">
                 <bool>true</bool>
                </property>
               </widget>
              </item>
              <item>
               <widget class="QCheckBox" name="checkBoxEOG_2">
                <property name="text">
                 <string>Average</string>
                </property>
                <property name="checkable">
                 <bool>true</bool>
                </property>
               </widget>
              </item>
             </layout>
            </widget>
            <widget class="QGroupBox" name="groupBoxAvailablePreprocessingSteps_2">
             <property name="geometry">
              <rect>
               <x>20</x>
               <y>260</y>
               <width>218</width>
               <height>143</height>
              </rect>
             </property>
             <property name="title">
              <string>Available actions:</string>
             </property>
             <layout class="QGridLayout" name="gridLayout_4">
              <item row="0" column="0">
               <layout class="QVBoxLayout" name="verticalLayout_11">
                <item>
                 <widget class="QPushButton" name="pushButtonEventlist">
                  <property name="text">
                   <string>Eventlist</string>
                  </property>
                 </widget>
                </item>
                <item>
                 <widget class="QPushButton" name="pushButtonEpochs">
                  <property name="text">
                   <string>Epochs</string>
                  </property>
                 </widget>
                </item>
                <item>
                 <widget class="QPushButton" name="pushButtonAverage">
                  <property name="text">
                   <string>Average</string>
                  </property>
                 </widget>
                </item>
               </layout>
              </item>
             </layout>
            </widget>
            <widget class="QGroupBox" name="groupBox">
             <property name="geometry">
              <rect>
               <x>430</x>
               <y>30</y>
               <width>381</width>
               <height>231</height>
              </rect>
             </property>
             <property name="title">
              <string>Events:</string>
             </property>
             <widget class="QListWidget" name="listWidgetEvents">
              <property name="geometry">
               <rect>
                <x>10</x>
                <y>20</y>
                <width>331</width>
                <height>191</height>
               </rect>
              </property>
             </widget>
            </widget>
            <widget class="QPushButton" name="pushButtonTFR">
             <property name="geometry">
              <rect>
               <x>700</x>
               <y>280</y>
               <width>75</width>
               <height>23</height>
              </rect>
             </property>
             <property name="text">
              <string>TFR</string>
             </property>
            </widget>
           </widget>
          </widget>
         </item>
        </layout>
       </widget>
      </widget>
     </widget>
    </item>
   </layout>
  </widget>
  <widget class="QMenuBar" name="menubar">
   <property name="geometry">
    <rect>
     <x>0</x>
     <y>0</y>
<<<<<<< HEAD
     <width>935</width>
     <height>29</height>
=======
     <width>965</width>
     <height>23</height>
>>>>>>> 423fe269
    </rect>
   </property>
   <property name="defaultUp">
    <bool>false</bool>
   </property>
   <widget class="QMenu" name="menuFile">
    <property name="title">
     <string>File</string>
    </property>
    <addaction name="actionCreate_experiment"/>
    <addaction name="actionOpen_experiment"/>
    <addaction name="actionSet_workspace"/>
   </widget>
   <widget class="QMenu" name="menuTools">
    <property name="title">
     <string>Tools</string>
    </property>
    <addaction name="actionPreferences"/>
   </widget>
   <addaction name="menuFile"/>
   <addaction name="menuTools"/>
  </widget>
  <widget class="QStatusBar" name="statusbar"/>
  <widget class="QToolBar" name="toolBar">
   <property name="windowTitle">
    <string>toolBar</string>
   </property>
   <attribute name="toolBarArea">
    <enum>TopToolBarArea</enum>
   </attribute>
   <attribute name="toolBarBreak">
    <bool>false</bool>
   </attribute>
   <addaction name="actionCreate_experiment"/>
   <addaction name="actionOpen_experiment"/>
  </widget>
  <action name="actionCreate_experiment">
   <property name="text">
    <string>Create new experiment...</string>
   </property>
  </action>
  <action name="actionOpen_experiment">
   <property name="text">
    <string>Open experiment...</string>
   </property>
  </action>
  <action name="actionPreferences">
   <property name="text">
    <string>Preferences</string>
   </property>
  </action>
  <action name="actionSet_workspace">
   <property name="text">
    <string>Set workspace...</string>
   </property>
  </action>
 </widget>
 <resources/>
 <connections/>
</ui><|MERGE_RESOLUTION|>--- conflicted
+++ resolved
@@ -840,13 +840,8 @@
     <rect>
      <x>0</x>
      <y>0</y>
-<<<<<<< HEAD
-     <width>935</width>
-     <height>29</height>
-=======
      <width>965</width>
      <height>23</height>
->>>>>>> 423fe269
     </rect>
    </property>
    <property name="defaultUp">
