from setuptools import setup

setup(
    name='meggie',
    version='0.9.0',
    description="",
    author='CIBR',
    author_email='erkka.heinila@jyu.fi',
    url='https://yousource.it.jyu.fi/+hoksotin/hoksotin/lahdekoodit',
    license='BSD',
    packages=['meggie'],
    include_package_data=True,
    zip_safe=False,
    install_requires=[
        'setuptools',
<<<<<<< HEAD
=======
        'mne==0.17.0',
>>>>>>> 438a89d8
    ],
    entry_points = {
        'console_scripts': ['meggie=meggie.run:main'],
    },
)<|MERGE_RESOLUTION|>--- conflicted
+++ resolved
@@ -2,7 +2,7 @@
 
 setup(
     name='meggie',
-    version='0.9.0',
+    version='0.9.1',
     description="",
     author='CIBR',
     author_email='erkka.heinila@jyu.fi',
@@ -13,10 +13,6 @@
     zip_safe=False,
     install_requires=[
         'setuptools',
-<<<<<<< HEAD
-=======
-        'mne==0.17.0',
->>>>>>> 438a89d8
     ],
     entry_points = {
         'console_scripts': ['meggie=meggie.run:main'],
