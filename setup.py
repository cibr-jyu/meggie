from setuptools import setup

setup(
    name='meggie',
<<<<<<< HEAD
    version='1.1.1',
=======
    version='1.2.0',
>>>>>>> 5eb94c86
    description="",
    author='CIBR',
    author_email='erkka.heinila@jyu.fi',
    url='https://github.com/Teekuningas/meggie',
    license='BSD',
    packages=['meggie'],
    include_package_data=True,
    zip_safe=False,
    install_requires=[
        'setuptools',
    ],
    entry_points={
        'console_scripts': ['meggie=meggie.run:main'],
    },
)<|MERGE_RESOLUTION|>--- conflicted
+++ resolved
@@ -2,15 +2,11 @@
 
 setup(
     name='meggie',
-<<<<<<< HEAD
-    version='1.1.1',
-=======
     version='1.2.0',
->>>>>>> 5eb94c86
     description="",
     author='CIBR',
     author_email='erkka.heinila@jyu.fi',
-    url='https://github.com/Teekuningas/meggie',
+    url='https://github.com/cibr-jyu/meggie',
     license='BSD',
     packages=['meggie'],
     include_package_data=True,
